<?xml version="1.0" encoding="windows-1252"?>
<VisualStudioProject
	ProjectType="Visual C++"
	Version="9.00"
	Name="scummvm"
	ProjectGUID="{8434CB15-D08F-427D-9E6D-581AE5B28440}"
	RootNamespace="scummvm"
	Keyword="Win32Proj"
	TargetFrameworkVersion="131072"
	>
	<Platforms>
		<Platform Name="Win32" />
	</Platforms>
	<Configurations>
		<Configuration Name="Debug|Win32" ConfigurationType="1" InheritedPropertySheets=".\ScummVM_Debug.vsprops">
			<Tool	Name="VCLinkerTool" OutputFile="$(OutDir)/scummvm.exe"
				AdditionalDependencies="winmm.lib sdl.lib zlib.lib libmad.lib vorbisfile_static.lib vorbis_static.lib ogg_static.lib libmpeg2.lib $(OutDir)/*.lib"
			/>
		</Configuration>
		<Configuration Name="Release|Win32" ConfigurationType="1" InheritedPropertySheets=".\ScummVM_Release.vsprops">
			<Tool Name="VCLinkerTool" OutputFile="$(OutDir)/scummvm.exe"
				AdditionalDependencies="winmm.lib sdl.lib zlib.lib libmad.lib vorbisfile_static.lib vorbis_static.lib ogg_static.lib libmpeg2.lib $(OutDir)/*.lib"
			/>
		</Configuration>
	</Configurations>
	<Files>
		<Filter	Name="base">
			<File RelativePath="..\..\base\commandLine.cpp" />
			<File RelativePath="..\..\base\commandLine.h" />
			<File RelativePath="..\..\base\internal_version.h" />
			<File RelativePath="..\..\base\main.cpp" />
			<File RelativePath="..\..\base\main.h" />
			<File RelativePath="..\..\base\plugins.cpp" />
			<File RelativePath="..\..\base\plugins.h" />
			<File RelativePath="..\..\base\version.cpp" />
			<File RelativePath="..\..\base\version.h" />
		</Filter>
		<Filter	Name="common">
			<File RelativePath="..\..\common\algorithm.h" />
			<File RelativePath="..\..\common\archive.cpp" />
			<File RelativePath="..\..\common\archive.h" />
			<File RelativePath="..\..\common\array.h" />
			<File RelativePath="..\..\common\config-file.cpp" />
			<File RelativePath="..\..\common\config-file.h" />
			<File RelativePath="..\..\common\config-manager.cpp" />
			<File RelativePath="..\..\common\config-manager.h" />
			<File RelativePath="..\..\common\debug.cpp" />
			<File RelativePath="..\..\common\debug.h" />
			<File RelativePath="..\..\common\endian.h" />
			<File RelativePath="..\..\common\error.h" />
			<File RelativePath="..\..\common\EventDispatcher.cpp" />
			<File RelativePath="..\..\common\EventRecorder.cpp" />
			<File RelativePath="..\..\common\EventRecorder.h" />
			<File RelativePath="..\..\common\events.h" />
			<File RelativePath="..\..\common\file.cpp" />
			<File RelativePath="..\..\common\file.h" />
			<File RelativePath="..\..\common\frac.h" />
			<File RelativePath="..\..\common\fs.cpp" />
			<File RelativePath="..\..\common\fs.h" />
			<File RelativePath="..\..\common\func.h" />
			<File RelativePath="..\..\common\hash-str.h" />
			<File RelativePath="..\..\common\hashmap.cpp" />
			<File RelativePath="..\..\common\hashmap.h" />
			<File RelativePath="..\..\common\iff_container.h" />
			<File RelativePath="..\..\common\keyboard.h" />
			<File RelativePath="..\..\common\list.h" />
			<File RelativePath="..\..\common\list_intern.h" />
			<File RelativePath="..\..\common\md5.cpp" />
			<File RelativePath="..\..\common\md5.h" />
			<File RelativePath="..\..\common\memorypool.cpp" />
			<File RelativePath="..\..\common\memorypool.h" />
			<File RelativePath="..\..\common\mutex.cpp" />
			<File RelativePath="..\..\common\mutex.h" />
			<File RelativePath="..\..\common\noncopyable.h" />
			<File RelativePath="..\..\common\pack-end.h" />
			<File RelativePath="..\..\common\pack-start.h" />
			<File RelativePath="..\..\common\ptr.h" />
			<File RelativePath="..\..\common\queue.h" />
			<File RelativePath="..\..\common\rect.h" />
			<File RelativePath="..\..\common\savefile.h" />
			<File RelativePath="..\..\common\scummsys.h" />
			<File RelativePath="..\..\common\serializer.h" />
			<File RelativePath="..\..\common\singleton.h" />
			<File RelativePath="..\..\common\stack.h" />
			<File RelativePath="..\..\common\str.cpp" />
			<File RelativePath="..\..\common\str.h" />
			<File RelativePath="..\..\common\stream.cpp" />
			<File RelativePath="..\..\common\stream.h" />
			<File RelativePath="..\..\common\system.cpp" />
			<File RelativePath="..\..\common\system.h" />
			<File RelativePath="..\..\common\timer.h" />
			<File RelativePath="..\..\common\unarj.cpp" />
			<File RelativePath="..\..\common\unarj.h" />
			<File RelativePath="..\..\common\unzip.cpp" />
			<File RelativePath="..\..\common\unzip.h" />
			<File RelativePath="..\..\common\util.cpp" />
			<File RelativePath="..\..\common\util.h" />
			<File RelativePath="..\..\common\xmlparser.cpp" />
			<File RelativePath="..\..\common\xmlparser.h" />
			<File RelativePath="..\..\common\zlib.cpp" />
			<File RelativePath="..\..\common\zlib.h" />
		</Filter>
		<Filter	Name="sound">
			<File RelativePath="..\..\sound\adpcm.cpp" />
			<File RelativePath="..\..\sound\adpcm.h" />
			<File RelativePath="..\..\sound\aiff.cpp" />
			<File RelativePath="..\..\sound\aiff.h" />
			<File RelativePath="..\..\sound\audiocd.cpp" />
			<File RelativePath="..\..\sound\audiocd.h" />
			<File RelativePath="..\..\sound\audiostream.cpp" />
			<File RelativePath="..\..\sound\audiostream.h" />
			<File RelativePath="..\..\sound\flac.cpp" />
			<File RelativePath="..\..\sound\flac.h" />
			<File RelativePath="..\..\sound\fmopl.cpp" />
			<File RelativePath="..\..\sound\fmopl.h" />
			<File RelativePath="..\..\sound\iff_sound.cpp" />
			<File RelativePath="..\..\sound\iff_sound.h" />
			<File RelativePath="..\..\sound\mididrv.cpp" />
			<File RelativePath="..\..\sound\mididrv.h" />
			<File RelativePath="..\..\sound\midiparser.cpp" />
			<File RelativePath="..\..\sound\midiparser.h" />
			<File RelativePath="..\..\sound\midiparser_smf.cpp" />
			<File RelativePath="..\..\sound\midiparser_xmidi.cpp" />
			<File RelativePath="..\..\sound\mixer.cpp" />
			<File RelativePath="..\..\sound\mixer.h" />
			<File RelativePath="..\..\sound\mixer_intern.h" />
			<File RelativePath="..\..\sound\mp3.cpp" />
			<File RelativePath="..\..\sound\mp3.h" />
			<File RelativePath="..\..\sound\mpu401.cpp" />
			<File RelativePath="..\..\sound\mpu401.h" />
			<File RelativePath="..\..\sound\musicplugin.cpp" />
			<File RelativePath="..\..\sound\musicplugin.h" />
			<File RelativePath="..\..\sound\null.cpp" />
			<File RelativePath="..\..\sound\rate.cpp" />
			<File RelativePath="..\..\sound\rate.h" />
			<File RelativePath="..\..\sound\shorten.cpp" />
			<File RelativePath="..\..\sound\shorten.h" />
			<File RelativePath="..\..\sound\timestamp.cpp" />
			<File RelativePath="..\..\sound\timestamp.h" />
			<File RelativePath="..\..\sound\vag.cpp" />
			<File RelativePath="..\..\sound\vag.h" />
			<File RelativePath="..\..\sound\voc.cpp" />
			<File RelativePath="..\..\sound\voc.h" />
			<File RelativePath="..\..\sound\vorbis.cpp" />
			<File RelativePath="..\..\sound\vorbis.h" />
			<File RelativePath="..\..\sound\wave.cpp" />
			<File RelativePath="..\..\sound\wave.h" />
			<Filter Name="softhsynth">
				<File	RelativePath="..\..\sound\softsynth\adlib.cpp" />
				<File RelativePath="..\..\sound\softsynth\emumidi.h" />
				<File RelativePath="..\..\sound\softsynth\fluidsynth.cpp" />
				<File RelativePath="..\..\sound\softsynth\mt32.cpp" />
				<File RelativePath="..\..\sound\softsynth\pcspk.cpp" />
				<File RelativePath="..\..\sound\softsynth\pcspk.h" />
				<File RelativePath="..\..\sound\softsynth\ym2612.cpp" />
				<File RelativePath="..\..\sound\softsynth\ym2612.h" />
				<Filter	Name="mt32">
					<File RelativePath="..\..\sound\softsynth\mt32\freeverb.cpp" />
					<File RelativePath="..\..\sound\softsynth\mt32\freeverb.h" />
					<File RelativePath="..\..\sound\softsynth\mt32\i386.cpp" />
					<File RelativePath="..\..\sound\softsynth\mt32\i386.h" />
					<File RelativePath="..\..\sound\softsynth\mt32\mt32_file.cpp" />
					<File RelativePath="..\..\sound\softsynth\mt32\mt32_file.h" />
					<File RelativePath="..\..\sound\softsynth\mt32\mt32emu.h" />
					<File RelativePath="..\..\sound\softsynth\mt32\part.cpp" />
					<File RelativePath="..\..\sound\softsynth\mt32\part.h" />
					<File RelativePath="..\..\sound\softsynth\mt32\partial.cpp" />
					<File RelativePath="..\..\sound\softsynth\mt32\partial.h" />
					<File RelativePath="..\..\sound\softsynth\mt32\partialManager.cpp" />
					<File RelativePath="..\..\sound\softsynth\mt32\partialManager.h" />
					<File RelativePath="..\..\sound\softsynth\mt32\structures.h" />
					<File RelativePath="..\..\sound\softsynth\mt32\synth.cpp" />
					<File RelativePath="..\..\sound\softsynth\mt32\synth.h" />
					<File RelativePath="..\..\sound\softsynth\mt32\tables.cpp" />
					<File RelativePath="..\..\sound\softsynth\mt32\tables.h" />
				</Filter>
				<Filter Name="opl">
					<File RelativePath="..\..\sound\softsynth\opl\dosbox.cpp" />
					<File RelativePath="..\..\sound\softsynth\opl\dosbox.h" />
					<File RelativePath="..\..\sound\softsynth\opl\mame.cpp" />
					<File RelativePath="..\..\sound\softsynth\opl\mame.h" />
					<File RelativePath="..\..\sound\softsynth\opl\opl_impl.h" />
					<File RelativePath="..\..\sound\softsynth\opl\opl_inc.h" />
				</Filter>
			</Filter>
<<<<<<< HEAD
			<Filter
				Name="mods"
				>
				<File
					RelativePath="..\..\sound\mods\infogrames.cpp"
					>
				</File>
				<File
					RelativePath="..\..\sound\mods\infogrames.h"
					>
				</File>
				<File
					RelativePath="..\..\sound\mods\maxtrax.cpp"
					>
				</File>
				<File
					RelativePath="..\..\sound\mods\maxtrax.h"
					>
				</File>
				<File
					RelativePath="..\..\sound\mods\module.cpp"
					>
				</File>
				<File
					RelativePath="..\..\sound\mods\module.h"
					>
				</File>
				<File
					RelativePath="..\..\sound\mods\paula.cpp"
					>
				</File>
				<File
					RelativePath="..\..\sound\mods\paula.h"
					>
				</File>
				<File
					RelativePath="..\..\sound\mods\protracker.cpp"
					>
				</File>
				<File
					RelativePath="..\..\sound\mods\protracker.h"
					>
				</File>
				<File
					RelativePath="..\..\sound\mods\rjp1.cpp"
					>
				</File>
				<File
					RelativePath="..\..\sound\mods\rjp1.h"
					>
				</File>
				<File
					RelativePath="..\..\sound\mods\soundfx.cpp"
					>
				</File>
				<File
					RelativePath="..\..\sound\mods\soundfx.h"
					>
				</File>
				<File
					RelativePath="..\..\sound\mods\tfmx.cpp"
					>
				</File>
				<File
					RelativePath="..\..\sound\mods\tfmx.h"
					>
				</File>
=======
			<Filter Name="mods">
				<File RelativePath="..\..\sound\mods\infogrames.cpp" />
				<File RelativePath="..\..\sound\mods\infogrames.h" />
				<File RelativePath="..\..\sound\mods\module.cpp" />
				<File RelativePath="..\..\sound\mods\module.h" />
				<File RelativePath="..\..\sound\mods\paula.cpp" />
				<File RelativePath="..\..\sound\mods\paula.h" />
				<File RelativePath="..\..\sound\mods\protracker.cpp" />
				<File RelativePath="..\..\sound\mods\protracker.h" />
				<File RelativePath="..\..\sound\mods\rjp1.cpp" />
				<File RelativePath="..\..\sound\mods\rjp1.h" />
				<File RelativePath="..\..\sound\mods\soundfx.cpp" />
				<File RelativePath="..\..\sound\mods\soundfx.h" />
>>>>>>> dd7868ac
			</Filter>
		</Filter>
		<Filter Name="txt">
			<File RelativePath="..\..\COPYING" />
			<File RelativePath="..\..\NEWS" />
			<File RelativePath="..\..\README" />
			<File RelativePath="..\..\TODO" />
		</Filter>
		<Filter Name="rsc">
			<File RelativePath="..\..\icons\scummvm.ico" />
			<File RelativePath="..\..\dists\scummvm.rc" />
		</Filter>
		<Filter Name="backends">
			<File RelativePath="..\..\backends\base-backend.cpp" />
			<File RelativePath="..\..\backends\base-backend.h" />
			<Filter Name="sdl">
				<File RelativePath="..\..\backends\platform\sdl\events.cpp" />
				<File RelativePath="..\..\backends\platform\sdl\graphics.cpp" />
				<File RelativePath="..\..\backends\platform\sdl\hardwarekeys.cpp" />
				<File
					RelativePath="..\..\backends\platform\sdl\main.cpp"
					>
					<FileConfiguration
						Name="Debug|Win32"
						>
						<Tool
							Name="VCCLCompilerTool"
							ObjectFile="$(IntDir)\$(InputName)1.obj"
							XMLDocumentationFileName="$(IntDir)\$(InputName)1.xdc"
						/>
					</FileConfiguration>
					<FileConfiguration
						Name="Release|Win32"
						>
						<Tool
							Name="VCCLCompilerTool"
							ObjectFile="$(IntDir)\$(InputName)1.obj"
							XMLDocumentationFileName="$(IntDir)\$(InputName)1.xdc"
						/>
					</FileConfiguration>
				</File>
				<File RelativePath="..\..\backends\platform\sdl\sdl.cpp" />
				<File RelativePath="..\..\backends\platform\sdl\sdl.h" />
			</Filter>
			<Filter Name="fs">
				<File RelativePath="..\..\backends\fs\abstract-fs.cpp" />
				<File RelativePath="..\..\backends\fs\abstract-fs.h" />
				<File RelativePath="..\..\backends\fs\fs-factory.h" />
				<File RelativePath="..\..\backends\fs\stdiostream.cpp" />
				<File RelativePath="..\..\backends\fs\stdiostream.h" />
				<Filter Name="windows">
					<File RelativePath="..\..\backends\fs\windows\windows-fs-factory.cpp" />
					<File RelativePath="..\..\backends\fs\windows\windows-fs-factory.h" />
				</Filter>
			</Filter>
			<Filter Name="midi">
				<File RelativePath="..\..\backends\midi\windows.cpp" />
			</Filter>
			<Filter Name="timer">
				<File RelativePath="..\..\backends\timer\default\default-timer.cpp" />
				<File RelativePath="..\..\backends\timer\default\default-timer.h" />
			</Filter>
			<Filter Name="saves">
				<File RelativePath="..\..\backends\saves\default\default-saves.cpp" />
				<File RelativePath="..\..\backends\saves\default\default-saves.h" />
				<File RelativePath="..\..\backends\saves\savefile.cpp" />
			</Filter>
			<Filter Name="events">
				<Filter Name="default">
					<File RelativePath="..\..\backends\events\default\default-events.cpp" />
					<File RelativePath="..\..\backends\events\default\default-events.h" />
				</Filter>
			</Filter>
			<Filter Name="keymapper">
				<File RelativePath="..\..\backends\keymapper\action.cpp" />
				<File RelativePath="..\..\backends\keymapper\action.h" />
				<File RelativePath="..\..\backends\keymapper\hardware-key.h" />
				<File RelativePath="..\..\backends\keymapper\keymap.cpp" />
				<File RelativePath="..\..\backends\keymapper\keymap.h" />
				<File RelativePath="..\..\backends\keymapper\keymapper.cpp" />
				<File RelativePath="..\..\backends\keymapper\keymapper.h" />
				<File RelativePath="..\..\backends\keymapper\remap-dialog.cpp" />
				<File RelativePath="..\..\backends\keymapper\remap-dialog.h" />
				<File RelativePath="..\..\backends\keymapper\types.h" />
			</Filter>
			<Filter Name="vkeybd">
				<File RelativePath="..\..\backends\vkeybd\image-map.cpp" />
				<File RelativePath="..\..\backends\vkeybd\image-map.h" />
				<File RelativePath="..\..\backends\vkeybd\keycode-descriptions.h" />
				<File RelativePath="..\..\backends\vkeybd\polygon.cpp" />
				<File RelativePath="..\..\backends\vkeybd\polygon.h" />
				<File RelativePath="..\..\backends\vkeybd\virtual-keyboard-gui.cpp" />
				<File RelativePath="..\..\backends\vkeybd\virtual-keyboard-gui.h" />
				<File RelativePath="..\..\backends\vkeybd\virtual-keyboard-parser.cpp" />
				<File RelativePath="..\..\backends\vkeybd\virtual-keyboard-parser.h" />
				<File RelativePath="..\..\backends\vkeybd\virtual-keyboard.cpp" />
				<File RelativePath="..\..\backends\vkeybd\virtual-keyboard.h" />
			</Filter>
		</Filter>
		<Filter Name="gui">
			<File RelativePath="..\..\gui\about.cpp" />
			<File RelativePath="..\..\gui\about.h" />
			<File RelativePath="..\..\gui\browser.cpp" />
			<File RelativePath="..\..\gui\browser.h" />
			<File RelativePath="..\..\gui\chooser.cpp" />
			<File RelativePath="..\..\gui\chooser.h" />
			<File RelativePath="..\..\gui\console.cpp" />
			<File RelativePath="..\..\gui\console.h" />
			<File RelativePath="..\..\gui\credits.h" />
			<File RelativePath="..\..\gui\debugger.cpp" />
			<File RelativePath="..\..\gui\debugger.h" />
			<File RelativePath="..\..\gui\dialog.cpp" />
			<File RelativePath="..\..\gui\dialog.h" />
			<File RelativePath="..\..\gui\editable.cpp" />
			<File RelativePath="..\..\gui\editable.h" />
			<File RelativePath="..\..\gui\EditTextWidget.cpp" />
			<File RelativePath="..\..\gui\EditTextWidget.h" />
			<File RelativePath="..\..\gui\GuiManager.cpp" />
			<File RelativePath="..\..\gui\GuiManager.h" />
			<File RelativePath="..\..\gui\Key.cpp" />
			<File RelativePath="..\..\gui\Key.h" />
			<File RelativePath="..\..\gui\launcher.cpp" />
			<File RelativePath="..\..\gui\launcher.h" />
			<File RelativePath="..\..\gui\ListWidget.cpp" />
			<File RelativePath="..\..\gui\ListWidget.h" />
			<File RelativePath="..\..\gui\massadd.cpp" />
			<File RelativePath="..\..\gui\massadd.h" />
			<File RelativePath="..\..\gui\message.cpp" />
			<File RelativePath="..\..\gui\message.h" />
			<File RelativePath="..\..\gui\object.cpp" />
			<File RelativePath="..\..\gui\object.h" />
			<File RelativePath="..\..\gui\options.cpp" />
			<File RelativePath="..\..\gui\options.h" />
			<File RelativePath="..\..\gui\PopUpWidget.cpp" />
			<File RelativePath="..\..\gui\PopUpWidget.h" />
			<File RelativePath="..\..\gui\saveload.cpp" />
			<File RelativePath="..\..\gui\saveload.h" />
			<File RelativePath="..\..\gui\ScrollBarWidget.cpp" />
			<File RelativePath="..\..\gui\ScrollBarWidget.h" />
			<File RelativePath="..\..\gui\TabWidget.cpp" />
			<File RelativePath="..\..\gui\TabWidget.h" />
			<File RelativePath="..\..\gui\themebrowser.cpp" />
			<File RelativePath="..\..\gui\themebrowser.h" />
			<File RelativePath="..\..\gui\ThemeEngine.cpp" />
			<File RelativePath="..\..\gui\ThemeEngine.h" />
			<File RelativePath="..\..\gui\ThemeEval.cpp" />
			<File RelativePath="..\..\gui\ThemeLayout.cpp" />
			<File RelativePath="..\..\gui\ThemeLayout.h" />
			<File RelativePath="..\..\gui\ThemeParser.cpp" />
			<File RelativePath="..\..\gui\ThemeParser.h" />
			<File RelativePath="..\..\gui\widget.cpp" />
			<File RelativePath="..\..\gui\widget.h" />
		</Filter>
		<Filter Name="graphics">
			<File RelativePath="..\..\graphics\colormasks.h" />
			<File RelativePath="..\..\graphics\conversion.cpp" />
			<File RelativePath="..\..\graphics\conversion.h" />
			<File RelativePath="..\..\graphics\cursorman.cpp" />
			<File RelativePath="..\..\graphics\cursorman.h" />
			<File RelativePath="..\..\graphics\dither.cpp" />
			<File RelativePath="..\..\graphics\dither.h" />
			<File RelativePath="..\..\graphics\font.cpp" />
			<File RelativePath="..\..\graphics\font.h" />
			<File RelativePath="..\..\graphics\fontman.cpp" />
			<File RelativePath="..\..\graphics\fontman.h" />
			<File RelativePath="..\..\graphics\iff.cpp" />
			<File RelativePath="..\..\graphics\iff.h" />
			<File RelativePath="..\..\graphics\imagedec.cpp" />
			<File RelativePath="..\..\graphics\imagedec.h" />
			<File RelativePath="..\..\graphics\jpeg.cpp" />
			<File RelativePath="..\..\graphics\jpeg.h" />
			<File RelativePath="..\..\graphics\pixelformat.h" />
			<File RelativePath="..\..\graphics\primitives.cpp" />
			<File RelativePath="..\..\graphics\primitives.h" />
			<File RelativePath="..\..\graphics\scaler.cpp" />
			<File RelativePath="..\..\graphics\scaler.h" />
			<File RelativePath="..\..\graphics\sjis.cpp" />
			<File RelativePath="..\..\graphics\sjis.h" />
			<File RelativePath="..\..\graphics\surface.cpp" />
			<File RelativePath="..\..\graphics\surface.h" />
			<File RelativePath="..\..\graphics\thumbnail.cpp" />
			<File RelativePath="..\..\graphics\thumbnail.h" />
			<File RelativePath="..\..\graphics\VectorRenderer.cpp" />
			<File RelativePath="..\..\graphics\VectorRenderer.h" />
			<File RelativePath="..\..\graphics\VectorRendererSpec.cpp" />
			<File RelativePath="..\..\graphics\VectorRendererSpec.h" />
			<Filter Name="scaler">
				<File RelativePath="..\..\graphics\scaler\2xsai.cpp" />
				<File RelativePath="..\..\graphics\scaler\aspect.cpp" />
				<File RelativePath="..\..\graphics\scaler\hq2x.cpp" />
				<File RelativePath="..\..\graphics\scaler\hq2x.h" />
				<File
					RelativePath="..\..\graphics\scaler\hq2x_i386.asm"
					>
					<FileConfiguration
						Name="Debug|Win32"
						>
						<Tool
							Name="VCCustomBuildTool"
							CommandLine="nasm.exe -f win32 -g -o &quot;$(OutDir)\$(InputName).obj&quot; &quot;$(InputPath)&quot;&#x0D;&#x0A;"
							Outputs="$(OutDir)\$(InputName).obj"
						/>
					</FileConfiguration>
					<FileConfiguration
						Name="Release|Win32"
						>
						<Tool
							Name="VCCustomBuildTool"
							CommandLine="nasm.exe  -f win32 -o &quot;$(OutDir)\$(InputName).obj&quot; &quot;$(InputPath)&quot;&#x0D;&#x0A;"
							Outputs="$(OutDir)\$(InputName).obj"
						/>
					</FileConfiguration>
				</File>
				<File RelativePath="..\..\graphics\scaler\hq3x.cpp" />
				<File RelativePath="..\..\graphics\scaler\hq3x.h" />
				<File
					RelativePath="..\..\graphics\scaler\hq3x_i386.asm"
					>
					<FileConfiguration
						Name="Debug|Win32"
						>
						<Tool
							Name="VCCustomBuildTool"
							CommandLine="nasm.exe -f win32 -g -o &quot;$(OutDir)\$(InputName).obj&quot; &quot;$(InputPath)&quot;&#x0D;&#x0A;"
							Outputs="$(OutDir)\$(InputName).obj"
						/>
					</FileConfiguration>
					<FileConfiguration
						Name="Release|Win32"
						>
						<Tool
							Name="VCCustomBuildTool"
							CommandLine="nasm.exe -f win32 -o &quot;$(OutDir)\$(InputName).obj&quot; &quot;$(InputPath)&quot;&#x0D;&#x0A;"
							Outputs="$(OutDir)\$(InputName).obj"
						/>
					</FileConfiguration>
				</File>
				<File RelativePath="..\..\graphics\scaler\intern.h" />
				<File RelativePath="..\..\graphics\scaler\scale2x.cpp" />
				<File RelativePath="..\..\graphics\scaler\scale2x.h" />
				<File RelativePath="..\..\graphics\scaler\scale3x.cpp" />
				<File RelativePath="..\..\graphics\scaler\scale3x.h" />
				<File RelativePath="..\..\graphics\scaler\scalebit.cpp" />
				<File RelativePath="..\..\graphics\scaler\scalebit.h" />
				<File RelativePath="..\..\graphics\scaler\thumbnail_intern.cpp" />
			</Filter>
			<Filter Name="fonts">
				<File RelativePath="..\..\graphics\fonts\consolefont.cpp" />
				<File RelativePath="..\..\graphics\fonts\newfont.cpp" />
				<File RelativePath="..\..\graphics\fonts\newfont_big.cpp" />
				<File RelativePath="..\..\graphics\fonts\scummfont.cpp" />
			</Filter>
			<Filter Name="video">
				<File RelativePath="..\..\graphics\video\dxa_decoder.cpp" />
				<File RelativePath="..\..\graphics\video\dxa_decoder.h" />
				<File RelativePath="..\..\graphics\video\flic_decoder.cpp" />
				<File RelativePath="..\..\graphics\video\flic_decoder.h" />
				<File RelativePath="..\..\graphics\video\mpeg_player.cpp" />
				<File RelativePath="..\..\graphics\video\mpeg_player.h" />
				<File RelativePath="..\..\graphics\video\smk_decoder.cpp" />
				<File RelativePath="..\..\graphics\video\smk_decoder.h" />
				<File RelativePath="..\..\graphics\video\video_player.cpp" />
				<File RelativePath="..\..\graphics\video\video_player.h" />
				<Filter Name="coktelvideo">
					<File RelativePath="..\..\graphics\video\coktelvideo\coktelvideo.cpp" />
					<File RelativePath="..\..\graphics\video\coktelvideo\coktelvideo.h" />
					<File RelativePath="..\..\graphics\video\coktelvideo\indeo3.cpp" />
					<File RelativePath="..\..\graphics\video\coktelvideo\indeo3.h" />
					<File RelativePath="..\..\graphics\video\coktelvideo\indeo3data.h" />
				</Filter>
			</Filter>
		</Filter>
		<Filter Name="engines">
			<File RelativePath="..\..\engines\advancedDetector.cpp" />
			<File RelativePath="..\..\engines\advancedDetector.h" />
			<File RelativePath="..\..\engines\dialogs.cpp" />
			<File RelativePath="..\..\engines\dialogs.h" />
			<File RelativePath="..\..\engines\engine.cpp" />
			<File RelativePath="..\..\engines\engine.h" />
			<File RelativePath="..\..\engines\game.cpp" />
			<File RelativePath="..\..\engines\game.h" />
			<File RelativePath="..\..\engines\metaengine.h" />
		</Filter>
	</Files>
</VisualStudioProject><|MERGE_RESOLUTION|>--- conflicted
+++ resolved
@@ -1,7 +1,7 @@
 <?xml version="1.0" encoding="windows-1252"?>
 <VisualStudioProject
 	ProjectType="Visual C++"
-	Version="9.00"
+	Version="9,00"
 	Name="scummvm"
 	ProjectGUID="{8434CB15-D08F-427D-9E6D-581AE5B28440}"
 	RootNamespace="scummvm"
@@ -9,181 +9,750 @@
 	TargetFrameworkVersion="131072"
 	>
 	<Platforms>
-		<Platform Name="Win32" />
+		<Platform
+			Name="Win32"
+		/>
 	</Platforms>
+	<ToolFiles>
+	</ToolFiles>
 	<Configurations>
-		<Configuration Name="Debug|Win32" ConfigurationType="1" InheritedPropertySheets=".\ScummVM_Debug.vsprops">
-			<Tool	Name="VCLinkerTool" OutputFile="$(OutDir)/scummvm.exe"
+		<Configuration
+			Name="Debug|Win32"
+			ConfigurationType="1"
+			InheritedPropertySheets=".\ScummVM_Debug.vsprops"
+			>
+			<Tool
+				Name="VCPreBuildEventTool"
+			/>
+			<Tool
+				Name="VCCustomBuildTool"
+			/>
+			<Tool
+				Name="VCXMLDataGeneratorTool"
+			/>
+			<Tool
+				Name="VCWebServiceProxyGeneratorTool"
+			/>
+			<Tool
+				Name="VCMIDLTool"
+			/>
+			<Tool
+				Name="VCCLCompilerTool"
+			/>
+			<Tool
+				Name="VCManagedResourceCompilerTool"
+			/>
+			<Tool
+				Name="VCResourceCompilerTool"
+			/>
+			<Tool
+				Name="VCPreLinkEventTool"
+			/>
+			<Tool
+				Name="VCLinkerTool"
 				AdditionalDependencies="winmm.lib sdl.lib zlib.lib libmad.lib vorbisfile_static.lib vorbis_static.lib ogg_static.lib libmpeg2.lib $(OutDir)/*.lib"
+				OutputFile="$(OutDir)/scummvm.exe"
+			/>
+			<Tool
+				Name="VCALinkTool"
+			/>
+			<Tool
+				Name="VCManifestTool"
+			/>
+			<Tool
+				Name="VCXDCMakeTool"
+			/>
+			<Tool
+				Name="VCBscMakeTool"
+			/>
+			<Tool
+				Name="VCFxCopTool"
+			/>
+			<Tool
+				Name="VCAppVerifierTool"
+			/>
+			<Tool
+				Name="VCPostBuildEventTool"
 			/>
 		</Configuration>
-		<Configuration Name="Release|Win32" ConfigurationType="1" InheritedPropertySheets=".\ScummVM_Release.vsprops">
-			<Tool Name="VCLinkerTool" OutputFile="$(OutDir)/scummvm.exe"
+		<Configuration
+			Name="Release|Win32"
+			ConfigurationType="1"
+			InheritedPropertySheets=".\ScummVM_Release.vsprops"
+			>
+			<Tool
+				Name="VCPreBuildEventTool"
+			/>
+			<Tool
+				Name="VCCustomBuildTool"
+			/>
+			<Tool
+				Name="VCXMLDataGeneratorTool"
+			/>
+			<Tool
+				Name="VCWebServiceProxyGeneratorTool"
+			/>
+			<Tool
+				Name="VCMIDLTool"
+			/>
+			<Tool
+				Name="VCCLCompilerTool"
+			/>
+			<Tool
+				Name="VCManagedResourceCompilerTool"
+			/>
+			<Tool
+				Name="VCResourceCompilerTool"
+			/>
+			<Tool
+				Name="VCPreLinkEventTool"
+			/>
+			<Tool
+				Name="VCLinkerTool"
 				AdditionalDependencies="winmm.lib sdl.lib zlib.lib libmad.lib vorbisfile_static.lib vorbis_static.lib ogg_static.lib libmpeg2.lib $(OutDir)/*.lib"
+				OutputFile="$(OutDir)/scummvm.exe"
+			/>
+			<Tool
+				Name="VCALinkTool"
+			/>
+			<Tool
+				Name="VCManifestTool"
+			/>
+			<Tool
+				Name="VCXDCMakeTool"
+			/>
+			<Tool
+				Name="VCBscMakeTool"
+			/>
+			<Tool
+				Name="VCFxCopTool"
+			/>
+			<Tool
+				Name="VCAppVerifierTool"
+			/>
+			<Tool
+				Name="VCPostBuildEventTool"
 			/>
 		</Configuration>
 	</Configurations>
+	<References>
+	</References>
 	<Files>
-		<Filter	Name="base">
-			<File RelativePath="..\..\base\commandLine.cpp" />
-			<File RelativePath="..\..\base\commandLine.h" />
-			<File RelativePath="..\..\base\internal_version.h" />
-			<File RelativePath="..\..\base\main.cpp" />
-			<File RelativePath="..\..\base\main.h" />
-			<File RelativePath="..\..\base\plugins.cpp" />
-			<File RelativePath="..\..\base\plugins.h" />
-			<File RelativePath="..\..\base\version.cpp" />
-			<File RelativePath="..\..\base\version.h" />
+		<Filter
+			Name="base"
+			>
+			<File
+				RelativePath="..\..\base\commandLine.cpp"
+				>
+			</File>
+			<File
+				RelativePath="..\..\base\commandLine.h"
+				>
+			</File>
+			<File
+				RelativePath="..\..\base\internal_version.h"
+				>
+			</File>
+			<File
+				RelativePath="..\..\base\main.cpp"
+				>
+			</File>
+			<File
+				RelativePath="..\..\base\main.h"
+				>
+			</File>
+			<File
+				RelativePath="..\..\base\plugins.cpp"
+				>
+			</File>
+			<File
+				RelativePath="..\..\base\plugins.h"
+				>
+			</File>
+			<File
+				RelativePath="..\..\base\version.cpp"
+				>
+			</File>
+			<File
+				RelativePath="..\..\base\version.h"
+				>
+			</File>
 		</Filter>
-		<Filter	Name="common">
-			<File RelativePath="..\..\common\algorithm.h" />
-			<File RelativePath="..\..\common\archive.cpp" />
-			<File RelativePath="..\..\common\archive.h" />
-			<File RelativePath="..\..\common\array.h" />
-			<File RelativePath="..\..\common\config-file.cpp" />
-			<File RelativePath="..\..\common\config-file.h" />
-			<File RelativePath="..\..\common\config-manager.cpp" />
-			<File RelativePath="..\..\common\config-manager.h" />
-			<File RelativePath="..\..\common\debug.cpp" />
-			<File RelativePath="..\..\common\debug.h" />
-			<File RelativePath="..\..\common\endian.h" />
-			<File RelativePath="..\..\common\error.h" />
-			<File RelativePath="..\..\common\EventDispatcher.cpp" />
-			<File RelativePath="..\..\common\EventRecorder.cpp" />
-			<File RelativePath="..\..\common\EventRecorder.h" />
-			<File RelativePath="..\..\common\events.h" />
-			<File RelativePath="..\..\common\file.cpp" />
-			<File RelativePath="..\..\common\file.h" />
-			<File RelativePath="..\..\common\frac.h" />
-			<File RelativePath="..\..\common\fs.cpp" />
-			<File RelativePath="..\..\common\fs.h" />
-			<File RelativePath="..\..\common\func.h" />
-			<File RelativePath="..\..\common\hash-str.h" />
-			<File RelativePath="..\..\common\hashmap.cpp" />
-			<File RelativePath="..\..\common\hashmap.h" />
-			<File RelativePath="..\..\common\iff_container.h" />
-			<File RelativePath="..\..\common\keyboard.h" />
-			<File RelativePath="..\..\common\list.h" />
-			<File RelativePath="..\..\common\list_intern.h" />
-			<File RelativePath="..\..\common\md5.cpp" />
-			<File RelativePath="..\..\common\md5.h" />
-			<File RelativePath="..\..\common\memorypool.cpp" />
-			<File RelativePath="..\..\common\memorypool.h" />
-			<File RelativePath="..\..\common\mutex.cpp" />
-			<File RelativePath="..\..\common\mutex.h" />
-			<File RelativePath="..\..\common\noncopyable.h" />
-			<File RelativePath="..\..\common\pack-end.h" />
-			<File RelativePath="..\..\common\pack-start.h" />
-			<File RelativePath="..\..\common\ptr.h" />
-			<File RelativePath="..\..\common\queue.h" />
-			<File RelativePath="..\..\common\rect.h" />
-			<File RelativePath="..\..\common\savefile.h" />
-			<File RelativePath="..\..\common\scummsys.h" />
-			<File RelativePath="..\..\common\serializer.h" />
-			<File RelativePath="..\..\common\singleton.h" />
-			<File RelativePath="..\..\common\stack.h" />
-			<File RelativePath="..\..\common\str.cpp" />
-			<File RelativePath="..\..\common\str.h" />
-			<File RelativePath="..\..\common\stream.cpp" />
-			<File RelativePath="..\..\common\stream.h" />
-			<File RelativePath="..\..\common\system.cpp" />
-			<File RelativePath="..\..\common\system.h" />
-			<File RelativePath="..\..\common\timer.h" />
-			<File RelativePath="..\..\common\unarj.cpp" />
-			<File RelativePath="..\..\common\unarj.h" />
-			<File RelativePath="..\..\common\unzip.cpp" />
-			<File RelativePath="..\..\common\unzip.h" />
-			<File RelativePath="..\..\common\util.cpp" />
-			<File RelativePath="..\..\common\util.h" />
-			<File RelativePath="..\..\common\xmlparser.cpp" />
-			<File RelativePath="..\..\common\xmlparser.h" />
-			<File RelativePath="..\..\common\zlib.cpp" />
-			<File RelativePath="..\..\common\zlib.h" />
+		<Filter
+			Name="common"
+			>
+			<File
+				RelativePath="..\..\common\algorithm.h"
+				>
+			</File>
+			<File
+				RelativePath="..\..\common\archive.cpp"
+				>
+			</File>
+			<File
+				RelativePath="..\..\common\archive.h"
+				>
+			</File>
+			<File
+				RelativePath="..\..\common\array.h"
+				>
+			</File>
+			<File
+				RelativePath="..\..\common\config-file.cpp"
+				>
+			</File>
+			<File
+				RelativePath="..\..\common\config-file.h"
+				>
+			</File>
+			<File
+				RelativePath="..\..\common\config-manager.cpp"
+				>
+			</File>
+			<File
+				RelativePath="..\..\common\config-manager.h"
+				>
+			</File>
+			<File
+				RelativePath="..\..\common\debug.cpp"
+				>
+			</File>
+			<File
+				RelativePath="..\..\common\debug.h"
+				>
+			</File>
+			<File
+				RelativePath="..\..\common\endian.h"
+				>
+			</File>
+			<File
+				RelativePath="..\..\common\error.h"
+				>
+			</File>
+			<File
+				RelativePath="..\..\common\EventDispatcher.cpp"
+				>
+			</File>
+			<File
+				RelativePath="..\..\common\EventRecorder.cpp"
+				>
+			</File>
+			<File
+				RelativePath="..\..\common\EventRecorder.h"
+				>
+			</File>
+			<File
+				RelativePath="..\..\common\events.h"
+				>
+			</File>
+			<File
+				RelativePath="..\..\common\file.cpp"
+				>
+			</File>
+			<File
+				RelativePath="..\..\common\file.h"
+				>
+			</File>
+			<File
+				RelativePath="..\..\common\frac.h"
+				>
+			</File>
+			<File
+				RelativePath="..\..\common\fs.cpp"
+				>
+			</File>
+			<File
+				RelativePath="..\..\common\fs.h"
+				>
+			</File>
+			<File
+				RelativePath="..\..\common\func.h"
+				>
+			</File>
+			<File
+				RelativePath="..\..\common\hash-str.h"
+				>
+			</File>
+			<File
+				RelativePath="..\..\common\hashmap.cpp"
+				>
+			</File>
+			<File
+				RelativePath="..\..\common\hashmap.h"
+				>
+			</File>
+			<File
+				RelativePath="..\..\common\iff_container.h"
+				>
+			</File>
+			<File
+				RelativePath="..\..\common\keyboard.h"
+				>
+			</File>
+			<File
+				RelativePath="..\..\common\list.h"
+				>
+			</File>
+			<File
+				RelativePath="..\..\common\list_intern.h"
+				>
+			</File>
+			<File
+				RelativePath="..\..\common\md5.cpp"
+				>
+			</File>
+			<File
+				RelativePath="..\..\common\md5.h"
+				>
+			</File>
+			<File
+				RelativePath="..\..\common\memorypool.cpp"
+				>
+			</File>
+			<File
+				RelativePath="..\..\common\memorypool.h"
+				>
+			</File>
+			<File
+				RelativePath="..\..\common\mutex.cpp"
+				>
+			</File>
+			<File
+				RelativePath="..\..\common\mutex.h"
+				>
+			</File>
+			<File
+				RelativePath="..\..\common\noncopyable.h"
+				>
+			</File>
+			<File
+				RelativePath="..\..\common\pack-end.h"
+				>
+			</File>
+			<File
+				RelativePath="..\..\common\pack-start.h"
+				>
+			</File>
+			<File
+				RelativePath="..\..\common\ptr.h"
+				>
+			</File>
+			<File
+				RelativePath="..\..\common\queue.h"
+				>
+			</File>
+			<File
+				RelativePath="..\..\common\rect.h"
+				>
+			</File>
+			<File
+				RelativePath="..\..\common\savefile.h"
+				>
+			</File>
+			<File
+				RelativePath="..\..\common\scummsys.h"
+				>
+			</File>
+			<File
+				RelativePath="..\..\common\serializer.h"
+				>
+			</File>
+			<File
+				RelativePath="..\..\common\singleton.h"
+				>
+			</File>
+			<File
+				RelativePath="..\..\common\stack.h"
+				>
+			</File>
+			<File
+				RelativePath="..\..\common\str.cpp"
+				>
+			</File>
+			<File
+				RelativePath="..\..\common\str.h"
+				>
+			</File>
+			<File
+				RelativePath="..\..\common\stream.cpp"
+				>
+			</File>
+			<File
+				RelativePath="..\..\common\stream.h"
+				>
+			</File>
+			<File
+				RelativePath="..\..\common\system.cpp"
+				>
+			</File>
+			<File
+				RelativePath="..\..\common\system.h"
+				>
+			</File>
+			<File
+				RelativePath="..\..\common\timer.h"
+				>
+			</File>
+			<File
+				RelativePath="..\..\common\unarj.cpp"
+				>
+			</File>
+			<File
+				RelativePath="..\..\common\unarj.h"
+				>
+			</File>
+			<File
+				RelativePath="..\..\common\unzip.cpp"
+				>
+			</File>
+			<File
+				RelativePath="..\..\common\unzip.h"
+				>
+			</File>
+			<File
+				RelativePath="..\..\common\util.cpp"
+				>
+			</File>
+			<File
+				RelativePath="..\..\common\util.h"
+				>
+			</File>
+			<File
+				RelativePath="..\..\common\xmlparser.cpp"
+				>
+			</File>
+			<File
+				RelativePath="..\..\common\xmlparser.h"
+				>
+			</File>
+			<File
+				RelativePath="..\..\common\zlib.cpp"
+				>
+			</File>
+			<File
+				RelativePath="..\..\common\zlib.h"
+				>
+			</File>
 		</Filter>
-		<Filter	Name="sound">
-			<File RelativePath="..\..\sound\adpcm.cpp" />
-			<File RelativePath="..\..\sound\adpcm.h" />
-			<File RelativePath="..\..\sound\aiff.cpp" />
-			<File RelativePath="..\..\sound\aiff.h" />
-			<File RelativePath="..\..\sound\audiocd.cpp" />
-			<File RelativePath="..\..\sound\audiocd.h" />
-			<File RelativePath="..\..\sound\audiostream.cpp" />
-			<File RelativePath="..\..\sound\audiostream.h" />
-			<File RelativePath="..\..\sound\flac.cpp" />
-			<File RelativePath="..\..\sound\flac.h" />
-			<File RelativePath="..\..\sound\fmopl.cpp" />
-			<File RelativePath="..\..\sound\fmopl.h" />
-			<File RelativePath="..\..\sound\iff_sound.cpp" />
-			<File RelativePath="..\..\sound\iff_sound.h" />
-			<File RelativePath="..\..\sound\mididrv.cpp" />
-			<File RelativePath="..\..\sound\mididrv.h" />
-			<File RelativePath="..\..\sound\midiparser.cpp" />
-			<File RelativePath="..\..\sound\midiparser.h" />
-			<File RelativePath="..\..\sound\midiparser_smf.cpp" />
-			<File RelativePath="..\..\sound\midiparser_xmidi.cpp" />
-			<File RelativePath="..\..\sound\mixer.cpp" />
-			<File RelativePath="..\..\sound\mixer.h" />
-			<File RelativePath="..\..\sound\mixer_intern.h" />
-			<File RelativePath="..\..\sound\mp3.cpp" />
-			<File RelativePath="..\..\sound\mp3.h" />
-			<File RelativePath="..\..\sound\mpu401.cpp" />
-			<File RelativePath="..\..\sound\mpu401.h" />
-			<File RelativePath="..\..\sound\musicplugin.cpp" />
-			<File RelativePath="..\..\sound\musicplugin.h" />
-			<File RelativePath="..\..\sound\null.cpp" />
-			<File RelativePath="..\..\sound\rate.cpp" />
-			<File RelativePath="..\..\sound\rate.h" />
-			<File RelativePath="..\..\sound\shorten.cpp" />
-			<File RelativePath="..\..\sound\shorten.h" />
-			<File RelativePath="..\..\sound\timestamp.cpp" />
-			<File RelativePath="..\..\sound\timestamp.h" />
-			<File RelativePath="..\..\sound\vag.cpp" />
-			<File RelativePath="..\..\sound\vag.h" />
-			<File RelativePath="..\..\sound\voc.cpp" />
-			<File RelativePath="..\..\sound\voc.h" />
-			<File RelativePath="..\..\sound\vorbis.cpp" />
-			<File RelativePath="..\..\sound\vorbis.h" />
-			<File RelativePath="..\..\sound\wave.cpp" />
-			<File RelativePath="..\..\sound\wave.h" />
-			<Filter Name="softhsynth">
-				<File	RelativePath="..\..\sound\softsynth\adlib.cpp" />
-				<File RelativePath="..\..\sound\softsynth\emumidi.h" />
-				<File RelativePath="..\..\sound\softsynth\fluidsynth.cpp" />
-				<File RelativePath="..\..\sound\softsynth\mt32.cpp" />
-				<File RelativePath="..\..\sound\softsynth\pcspk.cpp" />
-				<File RelativePath="..\..\sound\softsynth\pcspk.h" />
-				<File RelativePath="..\..\sound\softsynth\ym2612.cpp" />
-				<File RelativePath="..\..\sound\softsynth\ym2612.h" />
-				<Filter	Name="mt32">
-					<File RelativePath="..\..\sound\softsynth\mt32\freeverb.cpp" />
-					<File RelativePath="..\..\sound\softsynth\mt32\freeverb.h" />
-					<File RelativePath="..\..\sound\softsynth\mt32\i386.cpp" />
-					<File RelativePath="..\..\sound\softsynth\mt32\i386.h" />
-					<File RelativePath="..\..\sound\softsynth\mt32\mt32_file.cpp" />
-					<File RelativePath="..\..\sound\softsynth\mt32\mt32_file.h" />
-					<File RelativePath="..\..\sound\softsynth\mt32\mt32emu.h" />
-					<File RelativePath="..\..\sound\softsynth\mt32\part.cpp" />
-					<File RelativePath="..\..\sound\softsynth\mt32\part.h" />
-					<File RelativePath="..\..\sound\softsynth\mt32\partial.cpp" />
-					<File RelativePath="..\..\sound\softsynth\mt32\partial.h" />
-					<File RelativePath="..\..\sound\softsynth\mt32\partialManager.cpp" />
-					<File RelativePath="..\..\sound\softsynth\mt32\partialManager.h" />
-					<File RelativePath="..\..\sound\softsynth\mt32\structures.h" />
-					<File RelativePath="..\..\sound\softsynth\mt32\synth.cpp" />
-					<File RelativePath="..\..\sound\softsynth\mt32\synth.h" />
-					<File RelativePath="..\..\sound\softsynth\mt32\tables.cpp" />
-					<File RelativePath="..\..\sound\softsynth\mt32\tables.h" />
+		<Filter
+			Name="sound"
+			>
+			<File
+				RelativePath="..\..\sound\adpcm.cpp"
+				>
+			</File>
+			<File
+				RelativePath="..\..\sound\adpcm.h"
+				>
+			</File>
+			<File
+				RelativePath="..\..\sound\aiff.cpp"
+				>
+			</File>
+			<File
+				RelativePath="..\..\sound\aiff.h"
+				>
+			</File>
+			<File
+				RelativePath="..\..\sound\audiocd.cpp"
+				>
+			</File>
+			<File
+				RelativePath="..\..\sound\audiocd.h"
+				>
+			</File>
+			<File
+				RelativePath="..\..\sound\audiostream.cpp"
+				>
+			</File>
+			<File
+				RelativePath="..\..\sound\audiostream.h"
+				>
+			</File>
+			<File
+				RelativePath="..\..\sound\flac.cpp"
+				>
+			</File>
+			<File
+				RelativePath="..\..\sound\flac.h"
+				>
+			</File>
+			<File
+				RelativePath="..\..\sound\fmopl.cpp"
+				>
+			</File>
+			<File
+				RelativePath="..\..\sound\fmopl.h"
+				>
+			</File>
+			<File
+				RelativePath="..\..\sound\iff_sound.cpp"
+				>
+			</File>
+			<File
+				RelativePath="..\..\sound\iff_sound.h"
+				>
+			</File>
+			<File
+				RelativePath="..\..\sound\mididrv.cpp"
+				>
+			</File>
+			<File
+				RelativePath="..\..\sound\mididrv.h"
+				>
+			</File>
+			<File
+				RelativePath="..\..\sound\midiparser.cpp"
+				>
+			</File>
+			<File
+				RelativePath="..\..\sound\midiparser.h"
+				>
+			</File>
+			<File
+				RelativePath="..\..\sound\midiparser_smf.cpp"
+				>
+			</File>
+			<File
+				RelativePath="..\..\sound\midiparser_xmidi.cpp"
+				>
+			</File>
+			<File
+				RelativePath="..\..\sound\mixer.cpp"
+				>
+			</File>
+			<File
+				RelativePath="..\..\sound\mixer.h"
+				>
+			</File>
+			<File
+				RelativePath="..\..\sound\mixer_intern.h"
+				>
+			</File>
+			<File
+				RelativePath="..\..\sound\mp3.cpp"
+				>
+			</File>
+			<File
+				RelativePath="..\..\sound\mp3.h"
+				>
+			</File>
+			<File
+				RelativePath="..\..\sound\mpu401.cpp"
+				>
+			</File>
+			<File
+				RelativePath="..\..\sound\mpu401.h"
+				>
+			</File>
+			<File
+				RelativePath="..\..\sound\musicplugin.cpp"
+				>
+			</File>
+			<File
+				RelativePath="..\..\sound\musicplugin.h"
+				>
+			</File>
+			<File
+				RelativePath="..\..\sound\null.cpp"
+				>
+			</File>
+			<File
+				RelativePath="..\..\sound\rate.cpp"
+				>
+			</File>
+			<File
+				RelativePath="..\..\sound\rate.h"
+				>
+			</File>
+			<File
+				RelativePath="..\..\sound\shorten.cpp"
+				>
+			</File>
+			<File
+				RelativePath="..\..\sound\shorten.h"
+				>
+			</File>
+			<File
+				RelativePath="..\..\sound\timestamp.cpp"
+				>
+			</File>
+			<File
+				RelativePath="..\..\sound\timestamp.h"
+				>
+			</File>
+			<File
+				RelativePath="..\..\sound\vag.cpp"
+				>
+			</File>
+			<File
+				RelativePath="..\..\sound\vag.h"
+				>
+			</File>
+			<File
+				RelativePath="..\..\sound\voc.cpp"
+				>
+			</File>
+			<File
+				RelativePath="..\..\sound\voc.h"
+				>
+			</File>
+			<File
+				RelativePath="..\..\sound\vorbis.cpp"
+				>
+			</File>
+			<File
+				RelativePath="..\..\sound\vorbis.h"
+				>
+			</File>
+			<File
+				RelativePath="..\..\sound\wave.cpp"
+				>
+			</File>
+			<File
+				RelativePath="..\..\sound\wave.h"
+				>
+			</File>
+			<Filter
+				Name="softhsynth"
+				>
+				<File
+					RelativePath="..\..\sound\softsynth\adlib.cpp"
+					>
+				</File>
+				<File
+					RelativePath="..\..\sound\softsynth\emumidi.h"
+					>
+				</File>
+				<File
+					RelativePath="..\..\sound\softsynth\fluidsynth.cpp"
+					>
+				</File>
+				<File
+					RelativePath="..\..\sound\softsynth\mt32.cpp"
+					>
+				</File>
+				<File
+					RelativePath="..\..\sound\softsynth\pcspk.cpp"
+					>
+				</File>
+				<File
+					RelativePath="..\..\sound\softsynth\pcspk.h"
+					>
+				</File>
+				<File
+					RelativePath="..\..\sound\softsynth\ym2612.cpp"
+					>
+				</File>
+				<File
+					RelativePath="..\..\sound\softsynth\ym2612.h"
+					>
+				</File>
+				<Filter
+					Name="mt32"
+					>
+					<File
+						RelativePath="..\..\sound\softsynth\mt32\freeverb.cpp"
+						>
+					</File>
+					<File
+						RelativePath="..\..\sound\softsynth\mt32\freeverb.h"
+						>
+					</File>
+					<File
+						RelativePath="..\..\sound\softsynth\mt32\i386.cpp"
+						>
+					</File>
+					<File
+						RelativePath="..\..\sound\softsynth\mt32\i386.h"
+						>
+					</File>
+					<File
+						RelativePath="..\..\sound\softsynth\mt32\mt32_file.cpp"
+						>
+					</File>
+					<File
+						RelativePath="..\..\sound\softsynth\mt32\mt32_file.h"
+						>
+					</File>
+					<File
+						RelativePath="..\..\sound\softsynth\mt32\mt32emu.h"
+						>
+					</File>
+					<File
+						RelativePath="..\..\sound\softsynth\mt32\part.cpp"
+						>
+					</File>
+					<File
+						RelativePath="..\..\sound\softsynth\mt32\part.h"
+						>
+					</File>
+					<File
+						RelativePath="..\..\sound\softsynth\mt32\partial.cpp"
+						>
+					</File>
+					<File
+						RelativePath="..\..\sound\softsynth\mt32\partial.h"
+						>
+					</File>
+					<File
+						RelativePath="..\..\sound\softsynth\mt32\partialManager.cpp"
+						>
+					</File>
+					<File
+						RelativePath="..\..\sound\softsynth\mt32\partialManager.h"
+						>
+					</File>
+					<File
+						RelativePath="..\..\sound\softsynth\mt32\structures.h"
+						>
+					</File>
+					<File
+						RelativePath="..\..\sound\softsynth\mt32\synth.cpp"
+						>
+					</File>
+					<File
+						RelativePath="..\..\sound\softsynth\mt32\synth.h"
+						>
+					</File>
+					<File
+						RelativePath="..\..\sound\softsynth\mt32\tables.cpp"
+						>
+					</File>
+					<File
+						RelativePath="..\..\sound\softsynth\mt32\tables.h"
+						>
+					</File>
 				</Filter>
-				<Filter Name="opl">
-					<File RelativePath="..\..\sound\softsynth\opl\dosbox.cpp" />
-					<File RelativePath="..\..\sound\softsynth\opl\dosbox.h" />
-					<File RelativePath="..\..\sound\softsynth\opl\mame.cpp" />
-					<File RelativePath="..\..\sound\softsynth\opl\mame.h" />
-					<File RelativePath="..\..\sound\softsynth\opl\opl_impl.h" />
-					<File RelativePath="..\..\sound\softsynth\opl\opl_inc.h" />
+				<Filter
+					Name="opl"
+					>
+					<File
+						RelativePath="..\..\sound\softsynth\opl\dosbox.cpp"
+						>
+					</File>
+					<File
+						RelativePath="..\..\sound\softsynth\opl\dosbox.h"
+						>
+					</File>
+					<File
+						RelativePath="..\..\sound\softsynth\opl\mame.cpp"
+						>
+					</File>
+					<File
+						RelativePath="..\..\sound\softsynth\opl\mame.h"
+						>
+					</File>
+					<File
+						RelativePath="..\..\sound\softsynth\opl\opl_impl.h"
+						>
+					</File>
+					<File
+						RelativePath="..\..\sound\softsynth\opl\opl_inc.h"
+						>
+					</File>
 				</Filter>
 			</Filter>
-<<<<<<< HEAD
 			<Filter
 				Name="mods"
 				>
@@ -251,40 +820,66 @@
 					RelativePath="..\..\sound\mods\tfmx.h"
 					>
 				</File>
-=======
-			<Filter Name="mods">
-				<File RelativePath="..\..\sound\mods\infogrames.cpp" />
-				<File RelativePath="..\..\sound\mods\infogrames.h" />
-				<File RelativePath="..\..\sound\mods\module.cpp" />
-				<File RelativePath="..\..\sound\mods\module.h" />
-				<File RelativePath="..\..\sound\mods\paula.cpp" />
-				<File RelativePath="..\..\sound\mods\paula.h" />
-				<File RelativePath="..\..\sound\mods\protracker.cpp" />
-				<File RelativePath="..\..\sound\mods\protracker.h" />
-				<File RelativePath="..\..\sound\mods\rjp1.cpp" />
-				<File RelativePath="..\..\sound\mods\rjp1.h" />
-				<File RelativePath="..\..\sound\mods\soundfx.cpp" />
-				<File RelativePath="..\..\sound\mods\soundfx.h" />
->>>>>>> dd7868ac
 			</Filter>
 		</Filter>
-		<Filter Name="txt">
-			<File RelativePath="..\..\COPYING" />
-			<File RelativePath="..\..\NEWS" />
-			<File RelativePath="..\..\README" />
-			<File RelativePath="..\..\TODO" />
+		<Filter
+			Name="txt"
+			>
+			<File
+				RelativePath="..\..\COPYING"
+				>
+			</File>
+			<File
+				RelativePath="..\..\NEWS"
+				>
+			</File>
+			<File
+				RelativePath="..\..\README"
+				>
+			</File>
+			<File
+				RelativePath="..\..\TODO"
+				>
+			</File>
 		</Filter>
-		<Filter Name="rsc">
-			<File RelativePath="..\..\icons\scummvm.ico" />
-			<File RelativePath="..\..\dists\scummvm.rc" />
+		<Filter
+			Name="rsc"
+			>
+			<File
+				RelativePath="..\..\icons\scummvm.ico"
+				>
+			</File>
+			<File
+				RelativePath="..\..\dists\scummvm.rc"
+				>
+			</File>
 		</Filter>
-		<Filter Name="backends">
-			<File RelativePath="..\..\backends\base-backend.cpp" />
-			<File RelativePath="..\..\backends\base-backend.h" />
-			<Filter Name="sdl">
-				<File RelativePath="..\..\backends\platform\sdl\events.cpp" />
-				<File RelativePath="..\..\backends\platform\sdl\graphics.cpp" />
-				<File RelativePath="..\..\backends\platform\sdl\hardwarekeys.cpp" />
+		<Filter
+			Name="backends"
+			>
+			<File
+				RelativePath="..\..\backends\base-backend.cpp"
+				>
+			</File>
+			<File
+				RelativePath="..\..\backends\base-backend.h"
+				>
+			</File>
+			<Filter
+				Name="sdl"
+				>
+				<File
+					RelativePath="..\..\backends\platform\sdl\events.cpp"
+					>
+				</File>
+				<File
+					RelativePath="..\..\backends\platform\sdl\graphics.cpp"
+					>
+				</File>
+				<File
+					RelativePath="..\..\backends\platform\sdl\hardwarekeys.cpp"
+					>
+				</File>
 				<File
 					RelativePath="..\..\backends\platform\sdl\main.cpp"
 					>
@@ -307,156 +902,558 @@
 						/>
 					</FileConfiguration>
 				</File>
-				<File RelativePath="..\..\backends\platform\sdl\sdl.cpp" />
-				<File RelativePath="..\..\backends\platform\sdl\sdl.h" />
+				<File
+					RelativePath="..\..\backends\platform\sdl\sdl.cpp"
+					>
+				</File>
+				<File
+					RelativePath="..\..\backends\platform\sdl\sdl.h"
+					>
+				</File>
 			</Filter>
-			<Filter Name="fs">
-				<File RelativePath="..\..\backends\fs\abstract-fs.cpp" />
-				<File RelativePath="..\..\backends\fs\abstract-fs.h" />
-				<File RelativePath="..\..\backends\fs\fs-factory.h" />
-				<File RelativePath="..\..\backends\fs\stdiostream.cpp" />
-				<File RelativePath="..\..\backends\fs\stdiostream.h" />
-				<Filter Name="windows">
-					<File RelativePath="..\..\backends\fs\windows\windows-fs-factory.cpp" />
-					<File RelativePath="..\..\backends\fs\windows\windows-fs-factory.h" />
+			<Filter
+				Name="fs"
+				>
+				<File
+					RelativePath="..\..\backends\fs\abstract-fs.cpp"
+					>
+				</File>
+				<File
+					RelativePath="..\..\backends\fs\abstract-fs.h"
+					>
+				</File>
+				<File
+					RelativePath="..\..\backends\fs\fs-factory.h"
+					>
+				</File>
+				<File
+					RelativePath="..\..\backends\fs\stdiostream.cpp"
+					>
+				</File>
+				<File
+					RelativePath="..\..\backends\fs\stdiostream.h"
+					>
+				</File>
+				<Filter
+					Name="windows"
+					>
+					<File
+						RelativePath="..\..\backends\fs\windows\windows-fs-factory.cpp"
+						>
+					</File>
+					<File
+						RelativePath="..\..\backends\fs\windows\windows-fs-factory.h"
+						>
+					</File>
 				</Filter>
 			</Filter>
-			<Filter Name="midi">
-				<File RelativePath="..\..\backends\midi\windows.cpp" />
+			<Filter
+				Name="midi"
+				>
+				<File
+					RelativePath="..\..\backends\midi\windows.cpp"
+					>
+				</File>
 			</Filter>
-			<Filter Name="timer">
-				<File RelativePath="..\..\backends\timer\default\default-timer.cpp" />
-				<File RelativePath="..\..\backends\timer\default\default-timer.h" />
+			<Filter
+				Name="timer"
+				>
+				<File
+					RelativePath="..\..\backends\timer\default\default-timer.cpp"
+					>
+				</File>
+				<File
+					RelativePath="..\..\backends\timer\default\default-timer.h"
+					>
+				</File>
 			</Filter>
-			<Filter Name="saves">
-				<File RelativePath="..\..\backends\saves\default\default-saves.cpp" />
-				<File RelativePath="..\..\backends\saves\default\default-saves.h" />
-				<File RelativePath="..\..\backends\saves\savefile.cpp" />
+			<Filter
+				Name="saves"
+				>
+				<File
+					RelativePath="..\..\backends\saves\default\default-saves.cpp"
+					>
+				</File>
+				<File
+					RelativePath="..\..\backends\saves\default\default-saves.h"
+					>
+				</File>
+				<File
+					RelativePath="..\..\backends\saves\savefile.cpp"
+					>
+				</File>
 			</Filter>
-			<Filter Name="events">
-				<Filter Name="default">
-					<File RelativePath="..\..\backends\events\default\default-events.cpp" />
-					<File RelativePath="..\..\backends\events\default\default-events.h" />
+			<Filter
+				Name="events"
+				>
+				<Filter
+					Name="default"
+					>
+					<File
+						RelativePath="..\..\backends\events\default\default-events.cpp"
+						>
+					</File>
+					<File
+						RelativePath="..\..\backends\events\default\default-events.h"
+						>
+					</File>
 				</Filter>
 			</Filter>
-			<Filter Name="keymapper">
-				<File RelativePath="..\..\backends\keymapper\action.cpp" />
-				<File RelativePath="..\..\backends\keymapper\action.h" />
-				<File RelativePath="..\..\backends\keymapper\hardware-key.h" />
-				<File RelativePath="..\..\backends\keymapper\keymap.cpp" />
-				<File RelativePath="..\..\backends\keymapper\keymap.h" />
-				<File RelativePath="..\..\backends\keymapper\keymapper.cpp" />
-				<File RelativePath="..\..\backends\keymapper\keymapper.h" />
-				<File RelativePath="..\..\backends\keymapper\remap-dialog.cpp" />
-				<File RelativePath="..\..\backends\keymapper\remap-dialog.h" />
-				<File RelativePath="..\..\backends\keymapper\types.h" />
+			<Filter
+				Name="keymapper"
+				>
+				<File
+					RelativePath="..\..\backends\keymapper\action.cpp"
+					>
+				</File>
+				<File
+					RelativePath="..\..\backends\keymapper\action.h"
+					>
+				</File>
+				<File
+					RelativePath="..\..\backends\keymapper\hardware-key.h"
+					>
+				</File>
+				<File
+					RelativePath="..\..\backends\keymapper\keymap.cpp"
+					>
+				</File>
+				<File
+					RelativePath="..\..\backends\keymapper\keymap.h"
+					>
+				</File>
+				<File
+					RelativePath="..\..\backends\keymapper\keymapper.cpp"
+					>
+				</File>
+				<File
+					RelativePath="..\..\backends\keymapper\keymapper.h"
+					>
+				</File>
+				<File
+					RelativePath="..\..\backends\keymapper\remap-dialog.cpp"
+					>
+				</File>
+				<File
+					RelativePath="..\..\backends\keymapper\remap-dialog.h"
+					>
+				</File>
+				<File
+					RelativePath="..\..\backends\keymapper\types.h"
+					>
+				</File>
 			</Filter>
-			<Filter Name="vkeybd">
-				<File RelativePath="..\..\backends\vkeybd\image-map.cpp" />
-				<File RelativePath="..\..\backends\vkeybd\image-map.h" />
-				<File RelativePath="..\..\backends\vkeybd\keycode-descriptions.h" />
-				<File RelativePath="..\..\backends\vkeybd\polygon.cpp" />
-				<File RelativePath="..\..\backends\vkeybd\polygon.h" />
-				<File RelativePath="..\..\backends\vkeybd\virtual-keyboard-gui.cpp" />
-				<File RelativePath="..\..\backends\vkeybd\virtual-keyboard-gui.h" />
-				<File RelativePath="..\..\backends\vkeybd\virtual-keyboard-parser.cpp" />
-				<File RelativePath="..\..\backends\vkeybd\virtual-keyboard-parser.h" />
-				<File RelativePath="..\..\backends\vkeybd\virtual-keyboard.cpp" />
-				<File RelativePath="..\..\backends\vkeybd\virtual-keyboard.h" />
+			<Filter
+				Name="vkeybd"
+				>
+				<File
+					RelativePath="..\..\backends\vkeybd\image-map.cpp"
+					>
+				</File>
+				<File
+					RelativePath="..\..\backends\vkeybd\image-map.h"
+					>
+				</File>
+				<File
+					RelativePath="..\..\backends\vkeybd\keycode-descriptions.h"
+					>
+				</File>
+				<File
+					RelativePath="..\..\backends\vkeybd\polygon.cpp"
+					>
+				</File>
+				<File
+					RelativePath="..\..\backends\vkeybd\polygon.h"
+					>
+				</File>
+				<File
+					RelativePath="..\..\backends\vkeybd\virtual-keyboard-gui.cpp"
+					>
+				</File>
+				<File
+					RelativePath="..\..\backends\vkeybd\virtual-keyboard-gui.h"
+					>
+				</File>
+				<File
+					RelativePath="..\..\backends\vkeybd\virtual-keyboard-parser.cpp"
+					>
+				</File>
+				<File
+					RelativePath="..\..\backends\vkeybd\virtual-keyboard-parser.h"
+					>
+				</File>
+				<File
+					RelativePath="..\..\backends\vkeybd\virtual-keyboard.cpp"
+					>
+				</File>
+				<File
+					RelativePath="..\..\backends\vkeybd\virtual-keyboard.h"
+					>
+				</File>
 			</Filter>
 		</Filter>
-		<Filter Name="gui">
-			<File RelativePath="..\..\gui\about.cpp" />
-			<File RelativePath="..\..\gui\about.h" />
-			<File RelativePath="..\..\gui\browser.cpp" />
-			<File RelativePath="..\..\gui\browser.h" />
-			<File RelativePath="..\..\gui\chooser.cpp" />
-			<File RelativePath="..\..\gui\chooser.h" />
-			<File RelativePath="..\..\gui\console.cpp" />
-			<File RelativePath="..\..\gui\console.h" />
-			<File RelativePath="..\..\gui\credits.h" />
-			<File RelativePath="..\..\gui\debugger.cpp" />
-			<File RelativePath="..\..\gui\debugger.h" />
-			<File RelativePath="..\..\gui\dialog.cpp" />
-			<File RelativePath="..\..\gui\dialog.h" />
-			<File RelativePath="..\..\gui\editable.cpp" />
-			<File RelativePath="..\..\gui\editable.h" />
-			<File RelativePath="..\..\gui\EditTextWidget.cpp" />
-			<File RelativePath="..\..\gui\EditTextWidget.h" />
-			<File RelativePath="..\..\gui\GuiManager.cpp" />
-			<File RelativePath="..\..\gui\GuiManager.h" />
-			<File RelativePath="..\..\gui\Key.cpp" />
-			<File RelativePath="..\..\gui\Key.h" />
-			<File RelativePath="..\..\gui\launcher.cpp" />
-			<File RelativePath="..\..\gui\launcher.h" />
-			<File RelativePath="..\..\gui\ListWidget.cpp" />
-			<File RelativePath="..\..\gui\ListWidget.h" />
-			<File RelativePath="..\..\gui\massadd.cpp" />
-			<File RelativePath="..\..\gui\massadd.h" />
-			<File RelativePath="..\..\gui\message.cpp" />
-			<File RelativePath="..\..\gui\message.h" />
-			<File RelativePath="..\..\gui\object.cpp" />
-			<File RelativePath="..\..\gui\object.h" />
-			<File RelativePath="..\..\gui\options.cpp" />
-			<File RelativePath="..\..\gui\options.h" />
-			<File RelativePath="..\..\gui\PopUpWidget.cpp" />
-			<File RelativePath="..\..\gui\PopUpWidget.h" />
-			<File RelativePath="..\..\gui\saveload.cpp" />
-			<File RelativePath="..\..\gui\saveload.h" />
-			<File RelativePath="..\..\gui\ScrollBarWidget.cpp" />
-			<File RelativePath="..\..\gui\ScrollBarWidget.h" />
-			<File RelativePath="..\..\gui\TabWidget.cpp" />
-			<File RelativePath="..\..\gui\TabWidget.h" />
-			<File RelativePath="..\..\gui\themebrowser.cpp" />
-			<File RelativePath="..\..\gui\themebrowser.h" />
-			<File RelativePath="..\..\gui\ThemeEngine.cpp" />
-			<File RelativePath="..\..\gui\ThemeEngine.h" />
-			<File RelativePath="..\..\gui\ThemeEval.cpp" />
-			<File RelativePath="..\..\gui\ThemeLayout.cpp" />
-			<File RelativePath="..\..\gui\ThemeLayout.h" />
-			<File RelativePath="..\..\gui\ThemeParser.cpp" />
-			<File RelativePath="..\..\gui\ThemeParser.h" />
-			<File RelativePath="..\..\gui\widget.cpp" />
-			<File RelativePath="..\..\gui\widget.h" />
+		<Filter
+			Name="gui"
+			>
+			<File
+				RelativePath="..\..\gui\about.cpp"
+				>
+			</File>
+			<File
+				RelativePath="..\..\gui\about.h"
+				>
+			</File>
+			<File
+				RelativePath="..\..\gui\browser.cpp"
+				>
+			</File>
+			<File
+				RelativePath="..\..\gui\browser.h"
+				>
+			</File>
+			<File
+				RelativePath="..\..\gui\chooser.cpp"
+				>
+			</File>
+			<File
+				RelativePath="..\..\gui\chooser.h"
+				>
+			</File>
+			<File
+				RelativePath="..\..\gui\console.cpp"
+				>
+			</File>
+			<File
+				RelativePath="..\..\gui\console.h"
+				>
+			</File>
+			<File
+				RelativePath="..\..\gui\credits.h"
+				>
+			</File>
+			<File
+				RelativePath="..\..\gui\debugger.cpp"
+				>
+			</File>
+			<File
+				RelativePath="..\..\gui\debugger.h"
+				>
+			</File>
+			<File
+				RelativePath="..\..\gui\dialog.cpp"
+				>
+			</File>
+			<File
+				RelativePath="..\..\gui\dialog.h"
+				>
+			</File>
+			<File
+				RelativePath="..\..\gui\editable.cpp"
+				>
+			</File>
+			<File
+				RelativePath="..\..\gui\editable.h"
+				>
+			</File>
+			<File
+				RelativePath="..\..\gui\EditTextWidget.cpp"
+				>
+			</File>
+			<File
+				RelativePath="..\..\gui\EditTextWidget.h"
+				>
+			</File>
+			<File
+				RelativePath="..\..\gui\GuiManager.cpp"
+				>
+			</File>
+			<File
+				RelativePath="..\..\gui\GuiManager.h"
+				>
+			</File>
+			<File
+				RelativePath="..\..\gui\Key.cpp"
+				>
+			</File>
+			<File
+				RelativePath="..\..\gui\Key.h"
+				>
+			</File>
+			<File
+				RelativePath="..\..\gui\launcher.cpp"
+				>
+			</File>
+			<File
+				RelativePath="..\..\gui\launcher.h"
+				>
+			</File>
+			<File
+				RelativePath="..\..\gui\ListWidget.cpp"
+				>
+			</File>
+			<File
+				RelativePath="..\..\gui\ListWidget.h"
+				>
+			</File>
+			<File
+				RelativePath="..\..\gui\massadd.cpp"
+				>
+			</File>
+			<File
+				RelativePath="..\..\gui\massadd.h"
+				>
+			</File>
+			<File
+				RelativePath="..\..\gui\message.cpp"
+				>
+			</File>
+			<File
+				RelativePath="..\..\gui\message.h"
+				>
+			</File>
+			<File
+				RelativePath="..\..\gui\object.cpp"
+				>
+			</File>
+			<File
+				RelativePath="..\..\gui\object.h"
+				>
+			</File>
+			<File
+				RelativePath="..\..\gui\options.cpp"
+				>
+			</File>
+			<File
+				RelativePath="..\..\gui\options.h"
+				>
+			</File>
+			<File
+				RelativePath="..\..\gui\PopUpWidget.cpp"
+				>
+			</File>
+			<File
+				RelativePath="..\..\gui\PopUpWidget.h"
+				>
+			</File>
+			<File
+				RelativePath="..\..\gui\saveload.cpp"
+				>
+			</File>
+			<File
+				RelativePath="..\..\gui\saveload.h"
+				>
+			</File>
+			<File
+				RelativePath="..\..\gui\ScrollBarWidget.cpp"
+				>
+			</File>
+			<File
+				RelativePath="..\..\gui\ScrollBarWidget.h"
+				>
+			</File>
+			<File
+				RelativePath="..\..\gui\TabWidget.cpp"
+				>
+			</File>
+			<File
+				RelativePath="..\..\gui\TabWidget.h"
+				>
+			</File>
+			<File
+				RelativePath="..\..\gui\themebrowser.cpp"
+				>
+			</File>
+			<File
+				RelativePath="..\..\gui\themebrowser.h"
+				>
+			</File>
+			<File
+				RelativePath="..\..\gui\ThemeEngine.cpp"
+				>
+			</File>
+			<File
+				RelativePath="..\..\gui\ThemeEngine.h"
+				>
+			</File>
+			<File
+				RelativePath="..\..\gui\ThemeEval.cpp"
+				>
+			</File>
+			<File
+				RelativePath="..\..\gui\ThemeLayout.cpp"
+				>
+			</File>
+			<File
+				RelativePath="..\..\gui\ThemeLayout.h"
+				>
+			</File>
+			<File
+				RelativePath="..\..\gui\ThemeParser.cpp"
+				>
+			</File>
+			<File
+				RelativePath="..\..\gui\ThemeParser.h"
+				>
+			</File>
+			<File
+				RelativePath="..\..\gui\widget.cpp"
+				>
+			</File>
+			<File
+				RelativePath="..\..\gui\widget.h"
+				>
+			</File>
 		</Filter>
-		<Filter Name="graphics">
-			<File RelativePath="..\..\graphics\colormasks.h" />
-			<File RelativePath="..\..\graphics\conversion.cpp" />
-			<File RelativePath="..\..\graphics\conversion.h" />
-			<File RelativePath="..\..\graphics\cursorman.cpp" />
-			<File RelativePath="..\..\graphics\cursorman.h" />
-			<File RelativePath="..\..\graphics\dither.cpp" />
-			<File RelativePath="..\..\graphics\dither.h" />
-			<File RelativePath="..\..\graphics\font.cpp" />
-			<File RelativePath="..\..\graphics\font.h" />
-			<File RelativePath="..\..\graphics\fontman.cpp" />
-			<File RelativePath="..\..\graphics\fontman.h" />
-			<File RelativePath="..\..\graphics\iff.cpp" />
-			<File RelativePath="..\..\graphics\iff.h" />
-			<File RelativePath="..\..\graphics\imagedec.cpp" />
-			<File RelativePath="..\..\graphics\imagedec.h" />
-			<File RelativePath="..\..\graphics\jpeg.cpp" />
-			<File RelativePath="..\..\graphics\jpeg.h" />
-			<File RelativePath="..\..\graphics\pixelformat.h" />
-			<File RelativePath="..\..\graphics\primitives.cpp" />
-			<File RelativePath="..\..\graphics\primitives.h" />
-			<File RelativePath="..\..\graphics\scaler.cpp" />
-			<File RelativePath="..\..\graphics\scaler.h" />
-			<File RelativePath="..\..\graphics\sjis.cpp" />
-			<File RelativePath="..\..\graphics\sjis.h" />
-			<File RelativePath="..\..\graphics\surface.cpp" />
-			<File RelativePath="..\..\graphics\surface.h" />
-			<File RelativePath="..\..\graphics\thumbnail.cpp" />
-			<File RelativePath="..\..\graphics\thumbnail.h" />
-			<File RelativePath="..\..\graphics\VectorRenderer.cpp" />
-			<File RelativePath="..\..\graphics\VectorRenderer.h" />
-			<File RelativePath="..\..\graphics\VectorRendererSpec.cpp" />
-			<File RelativePath="..\..\graphics\VectorRendererSpec.h" />
-			<Filter Name="scaler">
-				<File RelativePath="..\..\graphics\scaler\2xsai.cpp" />
-				<File RelativePath="..\..\graphics\scaler\aspect.cpp" />
-				<File RelativePath="..\..\graphics\scaler\hq2x.cpp" />
-				<File RelativePath="..\..\graphics\scaler\hq2x.h" />
+		<Filter
+			Name="graphics"
+			>
+			<File
+				RelativePath="..\..\graphics\colormasks.h"
+				>
+			</File>
+			<File
+				RelativePath="..\..\graphics\conversion.cpp"
+				>
+			</File>
+			<File
+				RelativePath="..\..\graphics\conversion.h"
+				>
+			</File>
+			<File
+				RelativePath="..\..\graphics\cursorman.cpp"
+				>
+			</File>
+			<File
+				RelativePath="..\..\graphics\cursorman.h"
+				>
+			</File>
+			<File
+				RelativePath="..\..\graphics\dither.cpp"
+				>
+			</File>
+			<File
+				RelativePath="..\..\graphics\dither.h"
+				>
+			</File>
+			<File
+				RelativePath="..\..\graphics\font.cpp"
+				>
+			</File>
+			<File
+				RelativePath="..\..\graphics\font.h"
+				>
+			</File>
+			<File
+				RelativePath="..\..\graphics\fontman.cpp"
+				>
+			</File>
+			<File
+				RelativePath="..\..\graphics\fontman.h"
+				>
+			</File>
+			<File
+				RelativePath="..\..\graphics\iff.cpp"
+				>
+			</File>
+			<File
+				RelativePath="..\..\graphics\iff.h"
+				>
+			</File>
+			<File
+				RelativePath="..\..\graphics\imagedec.cpp"
+				>
+			</File>
+			<File
+				RelativePath="..\..\graphics\imagedec.h"
+				>
+			</File>
+			<File
+				RelativePath="..\..\graphics\jpeg.cpp"
+				>
+			</File>
+			<File
+				RelativePath="..\..\graphics\jpeg.h"
+				>
+			</File>
+			<File
+				RelativePath="..\..\graphics\pixelformat.h"
+				>
+			</File>
+			<File
+				RelativePath="..\..\graphics\primitives.cpp"
+				>
+			</File>
+			<File
+				RelativePath="..\..\graphics\primitives.h"
+				>
+			</File>
+			<File
+				RelativePath="..\..\graphics\scaler.cpp"
+				>
+			</File>
+			<File
+				RelativePath="..\..\graphics\scaler.h"
+				>
+			</File>
+			<File
+				RelativePath="..\..\graphics\sjis.cpp"
+				>
+			</File>
+			<File
+				RelativePath="..\..\graphics\sjis.h"
+				>
+			</File>
+			<File
+				RelativePath="..\..\graphics\surface.cpp"
+				>
+			</File>
+			<File
+				RelativePath="..\..\graphics\surface.h"
+				>
+			</File>
+			<File
+				RelativePath="..\..\graphics\thumbnail.cpp"
+				>
+			</File>
+			<File
+				RelativePath="..\..\graphics\thumbnail.h"
+				>
+			</File>
+			<File
+				RelativePath="..\..\graphics\VectorRenderer.cpp"
+				>
+			</File>
+			<File
+				RelativePath="..\..\graphics\VectorRenderer.h"
+				>
+			</File>
+			<File
+				RelativePath="..\..\graphics\VectorRendererSpec.cpp"
+				>
+			</File>
+			<File
+				RelativePath="..\..\graphics\VectorRendererSpec.h"
+				>
+			</File>
+			<Filter
+				Name="scaler"
+				>
+				<File
+					RelativePath="..\..\graphics\scaler\2xsai.cpp"
+					>
+				</File>
+				<File
+					RelativePath="..\..\graphics\scaler\aspect.cpp"
+					>
+				</File>
+				<File
+					RelativePath="..\..\graphics\scaler\hq2x.cpp"
+					>
+				</File>
+				<File
+					RelativePath="..\..\graphics\scaler\hq2x.h"
+					>
+				</File>
 				<File
 					RelativePath="..\..\graphics\scaler\hq2x_i386.asm"
 					>
@@ -479,8 +1476,14 @@
 						/>
 					</FileConfiguration>
 				</File>
-				<File RelativePath="..\..\graphics\scaler\hq3x.cpp" />
-				<File RelativePath="..\..\graphics\scaler\hq3x.h" />
+				<File
+					RelativePath="..\..\graphics\scaler\hq3x.cpp"
+					>
+				</File>
+				<File
+					RelativePath="..\..\graphics\scaler\hq3x.h"
+					>
+				</File>
 				<File
 					RelativePath="..\..\graphics\scaler\hq3x_i386.asm"
 					>
@@ -503,51 +1506,169 @@
 						/>
 					</FileConfiguration>
 				</File>
-				<File RelativePath="..\..\graphics\scaler\intern.h" />
-				<File RelativePath="..\..\graphics\scaler\scale2x.cpp" />
-				<File RelativePath="..\..\graphics\scaler\scale2x.h" />
-				<File RelativePath="..\..\graphics\scaler\scale3x.cpp" />
-				<File RelativePath="..\..\graphics\scaler\scale3x.h" />
-				<File RelativePath="..\..\graphics\scaler\scalebit.cpp" />
-				<File RelativePath="..\..\graphics\scaler\scalebit.h" />
-				<File RelativePath="..\..\graphics\scaler\thumbnail_intern.cpp" />
+				<File
+					RelativePath="..\..\graphics\scaler\intern.h"
+					>
+				</File>
+				<File
+					RelativePath="..\..\graphics\scaler\scale2x.cpp"
+					>
+				</File>
+				<File
+					RelativePath="..\..\graphics\scaler\scale2x.h"
+					>
+				</File>
+				<File
+					RelativePath="..\..\graphics\scaler\scale3x.cpp"
+					>
+				</File>
+				<File
+					RelativePath="..\..\graphics\scaler\scale3x.h"
+					>
+				</File>
+				<File
+					RelativePath="..\..\graphics\scaler\scalebit.cpp"
+					>
+				</File>
+				<File
+					RelativePath="..\..\graphics\scaler\scalebit.h"
+					>
+				</File>
+				<File
+					RelativePath="..\..\graphics\scaler\thumbnail_intern.cpp"
+					>
+				</File>
 			</Filter>
-			<Filter Name="fonts">
-				<File RelativePath="..\..\graphics\fonts\consolefont.cpp" />
-				<File RelativePath="..\..\graphics\fonts\newfont.cpp" />
-				<File RelativePath="..\..\graphics\fonts\newfont_big.cpp" />
-				<File RelativePath="..\..\graphics\fonts\scummfont.cpp" />
+			<Filter
+				Name="fonts"
+				>
+				<File
+					RelativePath="..\..\graphics\fonts\consolefont.cpp"
+					>
+				</File>
+				<File
+					RelativePath="..\..\graphics\fonts\newfont.cpp"
+					>
+				</File>
+				<File
+					RelativePath="..\..\graphics\fonts\newfont_big.cpp"
+					>
+				</File>
+				<File
+					RelativePath="..\..\graphics\fonts\scummfont.cpp"
+					>
+				</File>
 			</Filter>
-			<Filter Name="video">
-				<File RelativePath="..\..\graphics\video\dxa_decoder.cpp" />
-				<File RelativePath="..\..\graphics\video\dxa_decoder.h" />
-				<File RelativePath="..\..\graphics\video\flic_decoder.cpp" />
-				<File RelativePath="..\..\graphics\video\flic_decoder.h" />
-				<File RelativePath="..\..\graphics\video\mpeg_player.cpp" />
-				<File RelativePath="..\..\graphics\video\mpeg_player.h" />
-				<File RelativePath="..\..\graphics\video\smk_decoder.cpp" />
-				<File RelativePath="..\..\graphics\video\smk_decoder.h" />
-				<File RelativePath="..\..\graphics\video\video_player.cpp" />
-				<File RelativePath="..\..\graphics\video\video_player.h" />
-				<Filter Name="coktelvideo">
-					<File RelativePath="..\..\graphics\video\coktelvideo\coktelvideo.cpp" />
-					<File RelativePath="..\..\graphics\video\coktelvideo\coktelvideo.h" />
-					<File RelativePath="..\..\graphics\video\coktelvideo\indeo3.cpp" />
-					<File RelativePath="..\..\graphics\video\coktelvideo\indeo3.h" />
-					<File RelativePath="..\..\graphics\video\coktelvideo\indeo3data.h" />
+			<Filter
+				Name="video"
+				>
+				<File
+					RelativePath="..\..\graphics\video\dxa_decoder.cpp"
+					>
+				</File>
+				<File
+					RelativePath="..\..\graphics\video\dxa_decoder.h"
+					>
+				</File>
+				<File
+					RelativePath="..\..\graphics\video\flic_decoder.cpp"
+					>
+				</File>
+				<File
+					RelativePath="..\..\graphics\video\flic_decoder.h"
+					>
+				</File>
+				<File
+					RelativePath="..\..\graphics\video\mpeg_player.cpp"
+					>
+				</File>
+				<File
+					RelativePath="..\..\graphics\video\mpeg_player.h"
+					>
+				</File>
+				<File
+					RelativePath="..\..\graphics\video\smk_decoder.cpp"
+					>
+				</File>
+				<File
+					RelativePath="..\..\graphics\video\smk_decoder.h"
+					>
+				</File>
+				<File
+					RelativePath="..\..\graphics\video\video_player.cpp"
+					>
+				</File>
+				<File
+					RelativePath="..\..\graphics\video\video_player.h"
+					>
+				</File>
+				<Filter
+					Name="coktelvideo"
+					>
+					<File
+						RelativePath="..\..\graphics\video\coktelvideo\coktelvideo.cpp"
+						>
+					</File>
+					<File
+						RelativePath="..\..\graphics\video\coktelvideo\coktelvideo.h"
+						>
+					</File>
+					<File
+						RelativePath="..\..\graphics\video\coktelvideo\indeo3.cpp"
+						>
+					</File>
+					<File
+						RelativePath="..\..\graphics\video\coktelvideo\indeo3.h"
+						>
+					</File>
+					<File
+						RelativePath="..\..\graphics\video\coktelvideo\indeo3data.h"
+						>
+					</File>
 				</Filter>
 			</Filter>
 		</Filter>
-		<Filter Name="engines">
-			<File RelativePath="..\..\engines\advancedDetector.cpp" />
-			<File RelativePath="..\..\engines\advancedDetector.h" />
-			<File RelativePath="..\..\engines\dialogs.cpp" />
-			<File RelativePath="..\..\engines\dialogs.h" />
-			<File RelativePath="..\..\engines\engine.cpp" />
-			<File RelativePath="..\..\engines\engine.h" />
-			<File RelativePath="..\..\engines\game.cpp" />
-			<File RelativePath="..\..\engines\game.h" />
-			<File RelativePath="..\..\engines\metaengine.h" />
+		<Filter
+			Name="engines"
+			>
+			<File
+				RelativePath="..\..\engines\advancedDetector.cpp"
+				>
+			</File>
+			<File
+				RelativePath="..\..\engines\advancedDetector.h"
+				>
+			</File>
+			<File
+				RelativePath="..\..\engines\dialogs.cpp"
+				>
+			</File>
+			<File
+				RelativePath="..\..\engines\dialogs.h"
+				>
+			</File>
+			<File
+				RelativePath="..\..\engines\engine.cpp"
+				>
+			</File>
+			<File
+				RelativePath="..\..\engines\engine.h"
+				>
+			</File>
+			<File
+				RelativePath="..\..\engines\game.cpp"
+				>
+			</File>
+			<File
+				RelativePath="..\..\engines\game.h"
+				>
+			</File>
+			<File
+				RelativePath="..\..\engines\metaengine.h"
+				>
+			</File>
 		</Filter>
 	</Files>
+	<Globals>
+	</Globals>
 </VisualStudioProject>