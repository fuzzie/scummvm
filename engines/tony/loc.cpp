--- conflicted
+++ resolved
@@ -783,10 +783,7 @@
 	_nCurSprite = 0;
 
 	_bIsActive = false;
-<<<<<<< HEAD
 	memset(_pal._data, 0, sizeof(_pal._data));
-=======
->>>>>>> eef6b444
 
 	_hEndPattern = CoroScheduler.createEvent(false, false);
 }
@@ -1946,13 +1943,11 @@
 	_nItems = 0;
 	_items = NULL;
 	_buf = NULL;
-<<<<<<< HEAD
 	TEMPNumLoc = 0;
 	_cmode = CM_256;
-=======
+
 	_prevScroll.set(-1, -1);
 	_prevFixedScroll.set(-1, -1);
->>>>>>> eef6b444
 }
 
 
