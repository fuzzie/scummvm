--- conflicted
+++ resolved
@@ -29,17 +29,10 @@
 namespace Prince {
 
 GraphicsMan::GraphicsMan(PrinceEngine *vm) 
-<<<<<<< HEAD
-    : _vm(vm), _changed(false) {
-    initGraphics(640, 480, true);
-    _frontScreen = new Graphics::Surface();
-    _frontScreen->create(640, 480, Graphics::PixelFormat::createFormatCLUT8());
-=======
 	: _vm(vm), _changed(false) {
 	initGraphics(640, 480, true);
 	_frontScreen = new Graphics::Surface();
 	_frontScreen->create(640, 480, Graphics::PixelFormat::createFormatCLUT8());
->>>>>>> 9dc35033
 }
 
 void GraphicsMan::update() {
@@ -72,16 +65,6 @@
 
 void GraphicsMan::drawTransparent(const Graphics::Surface *s)
 {
-<<<<<<< HEAD
-    for (uint y = 0; y < 480; ++y) {
-        for (uint x = 0; x < 640; ++x) {
-            byte pixel = *((byte*)s->getBasePtr(x,y));
-            if (pixel != 255) {
-                *((byte*)_frontScreen->getBasePtr(x, y)) = pixel;
-            }
-        }
-    }
-=======
 	for (uint y = 0; y < s->h; ++y) {
 		for (uint x = 0; x < s->w; ++x) {
 			byte pixel = *((byte*)s->getBasePtr(x,y));
@@ -90,7 +73,6 @@
 			}
 		}
 	}
->>>>>>> 9dc35033
    change();
 }
 
