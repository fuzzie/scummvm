<<<<<<< HEAD
/* ScummVM - Graphic Adventure Engine
 *
 * ScummVM is the legal property of its developers, whose names
 * are too numerous to list here. Please refer to the COPYRIGHT
 * file distributed with this source distribution.
 *
 * This program is free software; you can redistribute it and/or
 * modify it under the terms of the GNU General Public License
 * as published by the Free Software Foundation; either version 2
 * of the License, or (at your option) any later version.

 * This program is distributed in the hope that it will be useful,
 * but WITHOUT ANY WARRANTY; without even the implied warranty of
 * MERCHANTABILITY or FITNESS FOR A PARTICULAR PURPOSE.  See the
 * GNU General Public License for more details.

 * You should have received a copy of the GNU General Public License
 * along with this program; if not, write to the Free Software
 * Foundation, Inc., 51 Franklin Street, Fifth Floor, Boston, MA 02110-1301, USA.
 *
 */

#include "base/plugins.h"
#include "engines/advancedDetector.h"

#include "prince/prince.h"

namespace Prince {

struct PrinceGameDescription {
    ADGameDescription desc;

    int gameType;
};

int PrinceEngine::getGameType() const {
    return _gameDescription->gameType;
}

const char *PrinceEngine::getGameId() const {
    return _gameDescription->desc.gameid;
}

uint32 PrinceEngine::getFeatures() const {
    return _gameDescription->desc.flags;
}

Common::Language PrinceEngine::getLanguage() const {
    return _gameDescription->desc.language;
}

}

static const PlainGameDescriptor princeGames[] = {
    {"prince", "Prince Game"},
    {0, 0}
};

namespace Prince {

static const PrinceGameDescription gameDescriptions[] = {
    
    // German
    {
        {
            "prince",
            "Galador",
            AD_ENTRY1s("databank.ptc", "5fa03833177331214ec1354761b1d2ee", 3565031),
            Common::DE_DEU,
            Common::kPlatformWindows,
            ADGF_NO_FLAGS,
            GUIO1(GUIO_NONE)
        },
        0
    },
    // Polish
    {
        {
            "prince",
            "Ksiaze i Tchorz",
            AD_ENTRY1s("databank.ptc", "48ec9806bda9d152acbea8ce31c93c49", 3435298),
            Common::PL_POL,
            Common::kPlatformWindows,
            ADGF_NO_FLAGS,
            GUIO1(GUIO_NONE)
        },
        1
    },


    { AD_TABLE_END_MARKER, 0 }
};

} // End of namespace Prince

using namespace Prince;

// we match from data too, to stop detection from a non-top-level directory
const static char *directoryGlobs[] = {
    "all",
    0
};

class PrinceMetaEngine : public AdvancedMetaEngine {
public:
    PrinceMetaEngine() : AdvancedMetaEngine(Prince::gameDescriptions, sizeof(Prince::PrinceGameDescription), princeGames) {
        _singleid = "prince";
        _maxScanDepth = 2;
        _directoryGlobs = directoryGlobs;
    }

    virtual const char *getName() const {
        return "Prince Engine";
    }

    virtual const char *getOriginalCopyright() const {
        return "Copyright (C)";
    }

    virtual bool createInstance(OSystem *syst, Engine **engine, const ADGameDescription *desc) const;
    virtual bool hasFeature(MetaEngineFeature f) const;
};

bool PrinceMetaEngine::createInstance(OSystem *syst, Engine **engine, const ADGameDescription *desc) const {
    using namespace Prince;
    const PrinceGameDescription *gd = (const PrinceGameDescription *)desc;
    if (gd) {
        *engine = new PrinceEngine(syst, gd);
    }
    return gd != 0;
}

bool PrinceMetaEngine::hasFeature(MetaEngineFeature f) const {
    return false;
}

bool Prince::PrinceEngine::hasFeature(EngineFeature f) const {
    return false;//(f == kSupportsRTL);
}

#if PLUGIN_ENABLED_DYNAMIC(PRINCE)
REGISTER_PLUGIN_DYNAMIC(PRINCE, PLUGIN_TYPE_ENGINE, PrinceMetaEngine);
#else
REGISTER_PLUGIN_STATIC(PRINCE, PLUGIN_TYPE_ENGINE, PrinceMetaEngine);
#endif
=======
/* ScummVM - Graphic Adventure Engine
 *
 * ScummVM is the legal property of its developers, whose names
 * are too numerous to list here. Please refer to the COPYRIGHT
 * file distributed with this source distribution.
 *
 * This program is free software; you can redistribute it and/or
 * modify it under the terms of the GNU General Public License
 * as published by the Free Software Foundation; either version 2
 * of the License, or (at your option) any later version.

 * This program is distributed in the hope that it will be useful,
 * but WITHOUT ANY WARRANTY; without even the implied warranty of
 * MERCHANTABILITY or FITNESS FOR A PARTICULAR PURPOSE.  See the
 * GNU General Public License for more details.

 * You should have received a copy of the GNU General Public License
 * along with this program; if not, write to the Free Software
 * Foundation, Inc., 51 Franklin Street, Fifth Floor, Boston, MA 02110-1301, USA.
 *
 */

#include "base/plugins.h"
#include "engines/advancedDetector.h"

#include "prince/prince.h"

namespace Prince {

struct PrinceGameDescription {
	ADGameDescription desc;

	int gameType;
};

int PrinceEngine::getGameType() const {
	return _gameDescription->gameType;
}

const char *PrinceEngine::getGameId() const {
	return _gameDescription->desc.gameid;
}

uint32 PrinceEngine::getFeatures() const {
	return _gameDescription->desc.flags;
}

Common::Language PrinceEngine::getLanguage() const {
	return _gameDescription->desc.language;
}

}

static const PlainGameDescriptor princeGames[] = {
	{"prince", "Prince Game"},
	{0, 0}
};

namespace Prince {

static const PrinceGameDescription gameDescriptions[] = {
	
	// German
	{
		{
			"prince",
			"Galador",
			AD_ENTRY1s("databank.ptc", "5fa03833177331214ec1354761b1d2ee", 3565031),
			Common::DE_DEU,
			Common::kPlatformWindows,
			ADGF_NO_FLAGS,
			GUIO1(GUIO_NONE)
		},
		0
	},
	// Polish
	{
		{
			"prince",
			"Ksiaze i Tchorz",
			AD_ENTRY1s("databank.ptc", "48ec9806bda9d152acbea8ce31c93c49", 3435298),
			Common::PL_POL,
			Common::kPlatformWindows,
			ADGF_NO_FLAGS,
			GUIO1(GUIO_NONE)
		},
		1
	},


	{ AD_TABLE_END_MARKER, 0 }
};

} // End of namespace Prince

using namespace Prince;

// we match from data too, to stop detection from a non-top-level directory
const static char *directoryGlobs[] = {
	"all",
	0
};

class PrinceMetaEngine : public AdvancedMetaEngine {
public:
	PrinceMetaEngine() : AdvancedMetaEngine(Prince::gameDescriptions, sizeof(Prince::PrinceGameDescription), princeGames) {
		_singleid = "prince";
		_maxScanDepth = 2;
		_directoryGlobs = directoryGlobs;
	}

	virtual const char *getName() const {
		return "Prince Engine";
	}

	virtual const char *getOriginalCopyright() const {
		return "Copyright (C)";
	}

	virtual bool createInstance(OSystem *syst, Engine **engine, const ADGameDescription *desc) const;
	virtual bool hasFeature(MetaEngineFeature f) const;
};

bool PrinceMetaEngine::createInstance(OSystem *syst, Engine **engine, const ADGameDescription *desc) const {
	using namespace Prince;
	const PrinceGameDescription *gd = (const PrinceGameDescription *)desc;
	if (gd) {
		*engine = new PrinceEngine(syst, gd);
	}
	return gd != 0;
}

bool PrinceMetaEngine::hasFeature(MetaEngineFeature f) const {
	return false;
}

bool Prince::PrinceEngine::hasFeature(EngineFeature f) const {
	return false;//(f == kSupportsRTL);
}

#if PLUGIN_ENABLED_DYNAMIC(PRINCE)
REGISTER_PLUGIN_DYNAMIC(PRINCE, PLUGIN_TYPE_ENGINE, PrinceMetaEngine);
#else
REGISTER_PLUGIN_STATIC(PRINCE, PLUGIN_TYPE_ENGINE, PrinceMetaEngine);
#endif

/* vim: set tabstop=4 noexpandtab: */
>>>>>>> 9dc35033
<|MERGE_RESOLUTION|>--- conflicted
+++ resolved
@@ -1,150 +1,3 @@
-<<<<<<< HEAD
-/* ScummVM - Graphic Adventure Engine
- *
- * ScummVM is the legal property of its developers, whose names
- * are too numerous to list here. Please refer to the COPYRIGHT
- * file distributed with this source distribution.
- *
- * This program is free software; you can redistribute it and/or
- * modify it under the terms of the GNU General Public License
- * as published by the Free Software Foundation; either version 2
- * of the License, or (at your option) any later version.
-
- * This program is distributed in the hope that it will be useful,
- * but WITHOUT ANY WARRANTY; without even the implied warranty of
- * MERCHANTABILITY or FITNESS FOR A PARTICULAR PURPOSE.  See the
- * GNU General Public License for more details.
-
- * You should have received a copy of the GNU General Public License
- * along with this program; if not, write to the Free Software
- * Foundation, Inc., 51 Franklin Street, Fifth Floor, Boston, MA 02110-1301, USA.
- *
- */
-
-#include "base/plugins.h"
-#include "engines/advancedDetector.h"
-
-#include "prince/prince.h"
-
-namespace Prince {
-
-struct PrinceGameDescription {
-    ADGameDescription desc;
-
-    int gameType;
-};
-
-int PrinceEngine::getGameType() const {
-    return _gameDescription->gameType;
-}
-
-const char *PrinceEngine::getGameId() const {
-    return _gameDescription->desc.gameid;
-}
-
-uint32 PrinceEngine::getFeatures() const {
-    return _gameDescription->desc.flags;
-}
-
-Common::Language PrinceEngine::getLanguage() const {
-    return _gameDescription->desc.language;
-}
-
-}
-
-static const PlainGameDescriptor princeGames[] = {
-    {"prince", "Prince Game"},
-    {0, 0}
-};
-
-namespace Prince {
-
-static const PrinceGameDescription gameDescriptions[] = {
-    
-    // German
-    {
-        {
-            "prince",
-            "Galador",
-            AD_ENTRY1s("databank.ptc", "5fa03833177331214ec1354761b1d2ee", 3565031),
-            Common::DE_DEU,
-            Common::kPlatformWindows,
-            ADGF_NO_FLAGS,
-            GUIO1(GUIO_NONE)
-        },
-        0
-    },
-    // Polish
-    {
-        {
-            "prince",
-            "Ksiaze i Tchorz",
-            AD_ENTRY1s("databank.ptc", "48ec9806bda9d152acbea8ce31c93c49", 3435298),
-            Common::PL_POL,
-            Common::kPlatformWindows,
-            ADGF_NO_FLAGS,
-            GUIO1(GUIO_NONE)
-        },
-        1
-    },
-
-
-    { AD_TABLE_END_MARKER, 0 }
-};
-
-} // End of namespace Prince
-
-using namespace Prince;
-
-// we match from data too, to stop detection from a non-top-level directory
-const static char *directoryGlobs[] = {
-    "all",
-    0
-};
-
-class PrinceMetaEngine : public AdvancedMetaEngine {
-public:
-    PrinceMetaEngine() : AdvancedMetaEngine(Prince::gameDescriptions, sizeof(Prince::PrinceGameDescription), princeGames) {
-        _singleid = "prince";
-        _maxScanDepth = 2;
-        _directoryGlobs = directoryGlobs;
-    }
-
-    virtual const char *getName() const {
-        return "Prince Engine";
-    }
-
-    virtual const char *getOriginalCopyright() const {
-        return "Copyright (C)";
-    }
-
-    virtual bool createInstance(OSystem *syst, Engine **engine, const ADGameDescription *desc) const;
-    virtual bool hasFeature(MetaEngineFeature f) const;
-};
-
-bool PrinceMetaEngine::createInstance(OSystem *syst, Engine **engine, const ADGameDescription *desc) const {
-    using namespace Prince;
-    const PrinceGameDescription *gd = (const PrinceGameDescription *)desc;
-    if (gd) {
-        *engine = new PrinceEngine(syst, gd);
-    }
-    return gd != 0;
-}
-
-bool PrinceMetaEngine::hasFeature(MetaEngineFeature f) const {
-    return false;
-}
-
-bool Prince::PrinceEngine::hasFeature(EngineFeature f) const {
-    return false;//(f == kSupportsRTL);
-}
-
-#if PLUGIN_ENABLED_DYNAMIC(PRINCE)
-REGISTER_PLUGIN_DYNAMIC(PRINCE, PLUGIN_TYPE_ENGINE, PrinceMetaEngine);
-#else
-REGISTER_PLUGIN_STATIC(PRINCE, PLUGIN_TYPE_ENGINE, PrinceMetaEngine);
-#endif
-=======
 /* ScummVM - Graphic Adventure Engine
  *
  * ScummVM is the legal property of its developers, whose names
@@ -291,5 +144,4 @@
 REGISTER_PLUGIN_STATIC(PRINCE, PLUGIN_TYPE_ENGINE, PrinceMetaEngine);
 #endif
 
-/* vim: set tabstop=4 noexpandtab: */
->>>>>>> 9dc35033
+/* vim: set tabstop=4 noexpandtab: */