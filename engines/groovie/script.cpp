--- conflicted
+++ resolved
@@ -1398,10 +1398,6 @@
 void Script::o_cellmove() {
 	uint16 depth = readScript8bits();
 	byte *scriptBoard = &_variables[0x19];
-<<<<<<< HEAD
-	byte *board = (byte *) malloc (BOARDSIZE * BOARDSIZE * sizeof(byte));
-=======
->>>>>>> 4af0cfbd
 	byte startX, startY, endX, endY;
 
 	debugScript(1, true, "CELL MOVE var[0x%02X]", depth);
@@ -1409,15 +1405,6 @@
 	if (!_staufsMove)
 		_staufsMove = new CellGame;
 
-<<<<<<< HEAD
-	CellGame staufsMove((byte *) board);
-	staufsMove.calcMove((byte *) board, CELL_GREEN, 2);
-	startX = staufsMove.getStartX();
-	startY = staufsMove.getStartY();
-	endX = staufsMove.getEndX();
-	endY = staufsMove.getEndY();
-
-=======
 	_staufsMove->playStauf(2, depth, scriptBoard);
 
 	startX = _staufsMove->getStartX();
@@ -1425,18 +1412,12 @@
 	endX = _staufsMove->getEndX();
 	endY = _staufsMove->getEndY();
 
->>>>>>> 4af0cfbd
 	// Set the movement origin
 	setVariable(0, startY); // y
 	setVariable(1, startX); // x
 	// Set the movement destination
 	setVariable(2, endY);
 	setVariable(3, endX);
-<<<<<<< HEAD
-
-	free(board);
-=======
->>>>>>> 4af0cfbd
 }
 
 void Script::o_returnscript() {
