--- conflicted
+++ resolved
@@ -23,8 +23,6 @@
 #include "sherlock/scene.h"
 #include "sherlock/sherlock.h"
 #include "sherlock/scalpel/scalpel.h"
-<<<<<<< HEAD
-#include "sherlock/decompress.h"
 #include "sherlock/screen.h"
 
 namespace Sherlock {
@@ -47,15 +45,6 @@
 }
 
 void BgFileHeader::synchronize(Common::SeekableReadStream &s, bool isRoseTattoo) {
-=======
-
-namespace Sherlock {
-
-/**
- * Load the data for the object
- */
-void BgFileHeader::load(Common::SeekableReadStream &s) {
->>>>>>> 96e929f5
 	_numStructs = s.readUint16LE();
 	_numImages = s.readUint16LE();
 	_numcAnimations = s.readUint16LE();
@@ -261,6 +250,7 @@
 	Events &events = *_vm->_events;
 	Map &map = *_vm->_map;
 	People &people = *_vm->_people;
+	Resources &res = *_vm->_res;
 	SaveManager &saves = *_vm->_saves;
 	Screen &screen = *_vm->_screen;
 	Sound &sound = *_vm->_sound;
@@ -301,11 +291,7 @@
 		rrmStream->seek(rrmStream->readUint32LE());
 
 		BgFileHeader bgHeader;
-<<<<<<< HEAD
 		bgHeader.synchronize(*rrmStream, _vm->getGameID() == GType_RoseTattoo);
-=======
-		bgHeader.load(*rrmStream);
->>>>>>> 96e929f5
 		_invGraphicItems = bgHeader._numImages + 1;
 
 		if (_vm->getGameID() == GType_RoseTattoo) {
@@ -317,7 +303,7 @@
 
 			// Read in background
 			if (_lzwMode) {
-				Common::SeekableReadStream *stream = decompressLZ(*rrmStream, SHERLOCK_SCREEN_WIDTH * SHERLOCK_SCREEN_HEIGHT);
+				Common::SeekableReadStream *stream = res.decompressLZ(*rrmStream);
 				stream->read(screen._backBuffer1.getPixels(), stream->size());
 				delete stream;
 			} else {
@@ -334,11 +320,7 @@
 		// Read information
 		int shapeSize = _vm->getGameID() == GType_SerratedScalpel ? 569 : 591;
 		Common::SeekableReadStream *infoStream = !_lzwMode ? rrmStream :
-<<<<<<< HEAD
-			decompressLZ(*rrmStream, bgHeader._numImages * shapeSize +
-=======
-			Resources::decompressLZ(*rrmStream, bgHeader._numImages * 569 +
->>>>>>> 96e929f5
+			Resources::decompressLZ(*rrmStream, bgHeader._numImages * shapeSize +
 				bgHeader._descSize + bgHeader._seqSize);
 
 		_bgShapes.resize(bgHeader._numStructs);
