/* ScummVM - Graphic Adventure Engine
 *
 * ScummVM is the legal property of its developers, whose names
 * are too numerous to list here. Please refer to the COPYRIGHT
 * file distributed with this source distribution.
 *
 * This program is free software; you can redistribute it and/or
 * modify it under the terms of the GNU General Public License
 * as published by the Free Software Foundation; either version 2
 * of the License, or (at your option) any later version.

 * This program is distributed in the hope that it will be useful,
 * but WITHOUT ANY WARRANTY; without even the implied warranty of
 * MERCHANTABILITY or FITNESS FOR A PARTICULAR PURPOSE.  See the
 * GNU General Public License for more details.

 * You should have received a copy of the GNU General Public License
 * along with this program; if not, write to the Free Software
 * Foundation, Inc., 51 Franklin Street, Fifth Floor, Boston, MA 02110-1301, USA.
 *
 * $URL$
 * $Id$
 *
 */

#include "common/config-manager.h"
#include "common/endian.h"
#include "common/events.h"
#include "common/system.h"	// for g_system->getEventManager()

#include "cruise/cruise.h"
#include "cruise/cruise_main.h"
#include "cruise/cell.h"
#include "cruise/staticres.h"

namespace Cruise {

enum RelationType {RT_REL = 30, RT_MSG = 50};

static int playerDontAskQuit;
<<<<<<< HEAD
#if !defined(__DS__)
//unsigned int timer = 0;
#endif

void MemoryList() {
	if (!CVars.memList.empty()) {
		printf("Current list of un-freed memory blocks:\n");
		Common::List<byte *>::iterator i;
		for (i = CVars.memList.begin(); i != CVars.memList.end(); ++i) {
=======
unsigned int timer = 0;

gfxEntryStruct* linkedMsgList = NULL;

void MemoryList() {
	if (!_vm->_memList.empty()) {
		printf("Current list of un-freed memory blocks:\n");
		Common::List<byte *>::iterator i;
		for (i = _vm->_memList.begin(); i != _vm->_memList.end(); ++i) {
>>>>>>> fffec23a
			byte *v = *i;
			printf("%s - %d\n", (const char *)(v - 68), *((int32 *)(v - 72)));
		}
	}
}

void *MemoryAlloc(uint32 size, bool clearFlag, int32 lineNum, const char *fname) {
	byte *result;

	if (gDebugLevel > 0) {
		// Find the point after the final slash
		const char *fnameP = fname + strlen(fname);
		while ((fnameP > fname) && (*(fnameP - 1) != '/') && (*(fnameP - 1) != '\\'))
			--fnameP;

		// Create the new memory block and add it to the memory list
		byte *v = (byte *)malloc(size + 64 + 8);
		*((int32 *) v) = lineNum;
		strncpy((char *)v + 4, fnameP, 63);
		*((char *)v + 4 + 63) = '\0';
		*((uint32 *) (v + 68)) = 0x41424344;

		// Add the block to the memory list
		result = v + 64 + 8;
<<<<<<< HEAD
		CVars.memList.push_back(result);
=======
		_vm->_memList.push_back(result);
>>>>>>> fffec23a
	} else
		result = (byte *)malloc(size);

	if (clearFlag)
		memset(result, 0, size);

	return result;
}

void MemoryFree(void *v) {
	if (!v)
		return;

	if (gDebugLevel > 0) {
		byte *p = (byte *)v;
		assert(*((uint32 *) (p - 4)) == 0x41424344);

<<<<<<< HEAD
		CVars.memList.remove(p);
=======
		_vm->_memList.remove(p);
>>>>>>> fffec23a
		free(p - 8 - 64);
	} else
		free(v);
}

void drawBlackSolidBoxSmall() {
//  gfxModuleData.drawSolidBox(64,100,256,117,0);
	drawSolidBox(64, 100, 256, 117, 0);
}

void loadPackedFileToMem(int fileIdx, uint8 *buffer) {
	changeCursor(CURSOR_DISK);

	_vm->_currentVolumeFile.seek(volumePtrToFileDescriptor[fileIdx].offset, SEEK_SET);
	_vm->_currentVolumeFile.read(buffer, volumePtrToFileDescriptor[fileIdx].size);
}

int getNumObjectsByClass(int scriptIdx, int param) {
	objDataStruct *ptr2;
	int counter;
	int i;

	if (!overlayTable[scriptIdx].ovlData)
		return (0);

	ptr2 = overlayTable[scriptIdx].ovlData->arrayObject;

	if (!ptr2)
		return (0);

	if (overlayTable[scriptIdx].ovlData->numObj == 0)
		return (0);

	counter = 0;

	for (i = 0; i < overlayTable[scriptIdx].ovlData->numObj; i++) {
		if (ptr2[i]._class == param) {
			counter++;
		}
	}

	return (counter);
}

void resetFileEntryRange(int start, int count) {
	int i;

	for (i = 0; i < count; ++i)
		resetFileEntry(start + i);
}

int getProcParam(int overlayIdx, int param2, const char *name) {
	int numSymbGlob;
	int i;
	exportEntryStruct *arraySymbGlob;
	char *exportNamePtr;
	char exportName[80];

	if (!overlayTable[overlayIdx].alreadyLoaded)
		return 0;

	if (!overlayTable[overlayIdx].ovlData)
		return 0;

	numSymbGlob = overlayTable[overlayIdx].ovlData->numSymbGlob;
	arraySymbGlob = overlayTable[overlayIdx].ovlData->arraySymbGlob;
	exportNamePtr = overlayTable[overlayIdx].ovlData->arrayNameSymbGlob;

	if (!exportNamePtr)
		return 0;

	for (i = 0; i < numSymbGlob; i++) {
		if (arraySymbGlob[i].var4 == param2) {
			strcpy(exportName, arraySymbGlob[i].offsetToName + exportNamePtr);

			if (!strcmp(exportName, name)) {
				return (arraySymbGlob[i].idx);
			}
		}
	}

	return 0;
}

void changeScriptParamInList(int param1, int param2, scriptInstanceStruct *pScriptInstance, int oldFreeze, int newValue) {
	pScriptInstance = pScriptInstance->nextScriptPtr;
	while (pScriptInstance) {
		if ((pScriptInstance->overlayNumber == param1) || (param1 == -1))
			if ((pScriptInstance->scriptNumber == param2) || (param2 == -1))
				if ((pScriptInstance->freeze == oldFreeze) || (oldFreeze == -1)) {
					pScriptInstance->freeze = newValue;
				}

		pScriptInstance = pScriptInstance->nextScriptPtr;
	}
}

void initBigVar3() {
	int i;

	for (i = 0; i < NUM_FILE_ENTRIES; i++) {
		if (filesDatabase[i].subData.ptr) {
			MemFree(filesDatabase[i].subData.ptr);
		}

		filesDatabase[i].subData.ptr = NULL;
		filesDatabase[i].subData.ptrMask = NULL;

		filesDatabase[i].subData.index = -1;
		filesDatabase[i].subData.resourceType = 0;
	}
}

void resetPtr2(scriptInstanceStruct *ptr) {
	ptr->nextScriptPtr = NULL;
	ptr->scriptNumber = -1;
}

void resetActorPtr(actorStruct *ptr) {
	actorStruct *p = ptr;

	if (p->next) {
		p = p->next;
		do {
			actorStruct *pNext = p->next;
			MemFree(p);
			p = pNext;
		} while (p);
	}

	ptr->next = NULL;
	ptr->prev = NULL;
}

ovlData3Struct *getOvlData3Entry(int32 scriptNumber, int32 param) {
	ovlDataStruct *ovlData = overlayTable[scriptNumber].ovlData;

	if (!ovlData) {
		return NULL;
	}

	if (param < 0) {
		return NULL;
	}

	if (ovlData->numProc <= param) {
		return NULL;
	}

	if (!ovlData->arrayProc) {
		return NULL;
	}

	return (&ovlData->arrayProc[param]);
}

ovlData3Struct *scriptFunc1Sub2(int32 scriptNumber, int32 param) {
	ovlDataStruct *ovlData = overlayTable[scriptNumber].ovlData;

	if (!ovlData) {
		return NULL;
	}

	if (param < 0) {
		return NULL;
	}

	if (ovlData->numRel <= param) {
		return NULL;
	}

	if (!ovlData->ptr1) {
		return NULL;
	}

	return &ovlData->ptr1[param];
}

void scriptFunc2(int scriptNumber, scriptInstanceStruct * scriptHandle,
                 int param, int param2) {
	if (scriptHandle->nextScriptPtr) {
		if (scriptNumber == scriptHandle->nextScriptPtr->overlayNumber
		        || scriptNumber != -1) {
			if (param2 == scriptHandle->nextScriptPtr->scriptNumber
			        || param2 != -1) {
				scriptHandle->nextScriptPtr->sysKey = param;
			}
		}
	}
}

uint8 *getDataFromData3(ovlData3Struct *ptr, int param) {
	uint8 *dataPtr;

	if (!ptr)
		return (NULL);

	dataPtr = ptr->dataPtr;

	if (!dataPtr)
		return (NULL);

	switch (param) {
	case 0:
		return (dataPtr);
	case 1:
		return (dataPtr + ptr->offsetToSubData3);	// strings
	case 2:
		return (dataPtr + ptr->offsetToSubData2);
	case 3:
		return (dataPtr + ptr->offsetToImportData);	// import data
	case 4:
		return (dataPtr + ptr->offsetToImportName);	// import names
	case 5:
		return (dataPtr + ptr->offsetToSubData5);
	default:
		return NULL;
	}
}

void printInfoBlackBox(const char *string) {
}

void waitForPlayerInput() {
}

void getFileExtention(const char *name, char *buffer) {
	while (*name != '.' && *name) {
		name++;
	}

	strcpy(buffer, name);
}

void removeExtention(const char *name, char *buffer) {	// not like in original
	char *ptr;

	strcpy(buffer, name);

	ptr = strchr(buffer, '.');

	if (ptr)
		*ptr = 0;
}

int lastFileSize;

int loadFileSub1(uint8 **ptr, const char *name, uint8 *ptr2) {
	int i;
	char buffer[256];
	int fileIdx;
	int unpackedSize;
	uint8 *unpackedBuffer;

	for (i = 0; i < 64; i++) {
		if (preloadData[i].ptr) {
			if (!strcmp(preloadData[i].name, name)) {
				error("Unsupported code in loadFIleSub1");
			}
		}
	}

	getFileExtention(name, buffer);

	if (!strcmp(buffer, ".SPL")) {
		removeExtention(name, buffer);

		/* if (useH32)
		 *{
		 *	strcat(buffer, ".H32");
		 *}
		 * else
		 * if (useAdLib)
		 * { */
		 strcat(buffer,".ADL");
		/* }
		 * else
		 * {
		 * strcatuint8(buffer,".HP");
		 * } */
	} else {
		strcpy(buffer, name);
	}

	fileIdx = findFileInDisks(buffer);

	if (fileIdx < 0)
		return (-18);

	unpackedSize = loadFileVar1 = volumePtrToFileDescriptor[fileIdx].extSize + 2;

	unpackedBuffer = (uint8 *)mallocAndZero(unpackedSize);

	if (!unpackedBuffer) {
		return (-2);
	}

	lastFileSize = unpackedSize;

	if (volumePtrToFileDescriptor[fileIdx].size + 2 != unpackedSize) {
		uint8 *pakedBuffer = (uint8 *) mallocAndZero(volumePtrToFileDescriptor[fileIdx].size + 2);

		loadPackedFileToMem(fileIdx, pakedBuffer);

		uint32 realUnpackedSize = READ_BE_UINT32(pakedBuffer + volumePtrToFileDescriptor[fileIdx].size - 4);

		lastFileSize = realUnpackedSize;

		delphineUnpack(unpackedBuffer, pakedBuffer, volumePtrToFileDescriptor[fileIdx].size);

		MemFree(pakedBuffer);
	} else {
		loadPackedFileToMem(fileIdx, unpackedBuffer);
	}

	*ptr = unpackedBuffer;

	return (1);
}

void resetFileEntry(int32 entryNumber) {
	if (entryNumber >= NUM_FILE_ENTRIES)
		return;

	if (!filesDatabase[entryNumber].subData.ptr)
		return;

	MemFree(filesDatabase[entryNumber].subData.ptr);
	if (filesDatabase[entryNumber].subData.ptrMask)
		MemFree(filesDatabase[entryNumber].subData.ptrMask);

	filesDatabase[entryNumber].subData.ptr = NULL;
	filesDatabase[entryNumber].subData.ptrMask = NULL;
	filesDatabase[entryNumber].widthInColumn = 0;
	filesDatabase[entryNumber].width = 0;
	filesDatabase[entryNumber].resType = OBJ_TYPE_LINE;
	filesDatabase[entryNumber].height = 0;
	filesDatabase[entryNumber].subData.index = -1;
	filesDatabase[entryNumber].subData.resourceType = 0;
	filesDatabase[entryNumber].subData.compression = 0;
	filesDatabase[entryNumber].subData.name[0] = 0;
}

uint8 *mainProc14(uint16 overlay, uint16 idx) {
	ASSERT(0);

	return NULL;
}

void CruiseEngine::initAllData() {
	int i;

	setupFuncArray();
	initOverlayTable();

	stateID = 0;
	masterScreen = 0;

	freeDisk();

	soundList[0].frameNum = -1;
	soundList[1].frameNum = -1;
	soundList[2].frameNum = -1;
	soundList[3].frameNum = -1;

	menuTable[0] = NULL;

	for (i = 0; i < 2000; i++) {
		globalVars[i] = 0;
	}

	for (i = 0; i < 8; i++) {
		backgroundTable[i].name[0] = 0;
	}

	for (i = 0; i < NUM_FILE_ENTRIES; i++) {
		filesDatabase[i].subData.ptr = NULL;
		filesDatabase[i].subData.ptrMask = NULL;
	}

	initBigVar3();

	resetPtr2(&procHead);
	resetPtr2(&relHead);

	resetPtr(&cellHead);

	resetActorPtr(&actorHead);
	resetBackgroundIncrustList(&backgroundIncrustHead);

	bootOverlayNumber = loadOverlay("AUTO00");

#ifdef DUMP_SCRIPT
	loadOverlay("TITRE");
	loadOverlay("TOM");
	loadOverlay("XX2");
	loadOverlay("SUPER");
	loadOverlay("BEBE1");
	loadOverlay("BIBLIO");
	loadOverlay("BRACAGE");
	loadOverlay("CONVERS");
	loadOverlay("DAF");
	loadOverlay("DAPHNEE");
	loadOverlay("DESIRE");
	loadOverlay("FAB");
	loadOverlay("FABIANI");
	loadOverlay("FIN");
	loadOverlay("FIN01");
	loadOverlay("FINBRAC");
	loadOverlay("GEN");
	loadOverlay("GENDEB");
	loadOverlay("GIFLE");
	loadOverlay("HECTOR");
	loadOverlay("HECTOR2");
	loadOverlay("I00");
	loadOverlay("I01");
	loadOverlay("I04");
	loadOverlay("I06");
	loadOverlay("I07");
	loadOverlay("INVENT");
	loadOverlay("JULIO");
	loadOverlay("LOGO");
	loadOverlay("MANOIR");
	loadOverlay("MISSEL");
	loadOverlay("POKER");
	loadOverlay("PROJ");
	loadOverlay("REB");
	loadOverlay("REBECCA");
	loadOverlay("ROS");
	loadOverlay("ROSE");
	loadOverlay("S01");
	loadOverlay("S02");
	loadOverlay("S03");
	loadOverlay("S04");
	loadOverlay("S06");
	loadOverlay("S07");
	loadOverlay("S08");
	loadOverlay("S09");
	loadOverlay("S10");
	loadOverlay("S103");
	loadOverlay("S11");
	loadOverlay("S113");
	loadOverlay("S12");
	loadOverlay("S129");
	loadOverlay("S131");
	loadOverlay("S132");
	loadOverlay("S133");
	loadOverlay("int16");
	loadOverlay("S17");
	loadOverlay("S18");
	loadOverlay("S19");
	loadOverlay("S20");
	loadOverlay("S21");
	loadOverlay("S22");
	loadOverlay("S23");
	loadOverlay("S24");
	loadOverlay("S25");
	loadOverlay("S26");
	loadOverlay("S27");
	loadOverlay("S29");
	loadOverlay("S30");
	loadOverlay("S31");
	loadOverlay("int32");
	loadOverlay("S33");
	loadOverlay("S33B");
	loadOverlay("S34");
	loadOverlay("S35");
	loadOverlay("S36");
	loadOverlay("S37");
	loadOverlay("SHIP");
	loadOverlay("SUPER");
	loadOverlay("SUZAN");
	loadOverlay("SUZAN2");
	loadOverlay("TESTA1");
	loadOverlay("TESTA2");
	//exit(1);
#endif

	if (bootOverlayNumber) {
		positionInStack = 0;

		attacheNewScriptToTail(&procHead, bootOverlayNumber, 0, 20, 0, 0, scriptType_PROC);
		scriptFunc2(bootOverlayNumber, &procHead, 1, 0);
	}

	strcpy(lastOverlay, "AUTO00");

	_gameSpeed = GAME_FRAME_DELAY_1;
	_speedFlag = false;

	return;
}

int removeFinishedScripts(scriptInstanceStruct *ptrHandle) {
	scriptInstanceStruct *ptr = ptrHandle->nextScriptPtr;	// can't destruct the head
	scriptInstanceStruct *oldPtr = ptrHandle;

	if (!ptr)
		return (0);

	do {
		if (ptr->scriptNumber == -1) {
			oldPtr->nextScriptPtr = ptr->nextScriptPtr;

			if (ptr->data)
				MemFree(ptr->data);

			MemFree(ptr);

			ptr = oldPtr->nextScriptPtr;
		} else {
			oldPtr = ptr;
			ptr = ptr->nextScriptPtr;
		}
	} while (ptr);

	return (0);
}

void removeAllScripts(scriptInstanceStruct *ptrHandle) {
	scriptInstanceStruct *ptr = ptrHandle->nextScriptPtr;	// can't destruct the head
	scriptInstanceStruct *oldPtr = ptrHandle;

	if (!ptr)
		return;

	do {
		oldPtr->nextScriptPtr = ptr->nextScriptPtr;

		if (ptr->data)
			MemFree(ptr->data);

		MemFree(ptr);

		ptr = oldPtr->nextScriptPtr;
	} while (ptr);
}


bool testMask(int x, int y, unsigned char* pData, int stride) {
	unsigned char* ptr = y * stride + x / 8 + pData;

	unsigned char bitToTest = 0x80 >> (x & 7);

	if ((*ptr) & bitToTest)
		return true;
	return false;
}

int buttonDown;
int selectDown = 0;
int menuDown = 0;

int findObject(int mouseX, int mouseY, int *outObjOvl, int *outObjIdx) {
	char objectName[80];

	cellStruct *currentObject = cellHead.prev;

	while (currentObject) {
		if (currentObject->overlay > 0 && overlayTable[currentObject->overlay].alreadyLoaded &&
				(currentObject->type == OBJ_TYPE_SPRITE || currentObject->type == OBJ_TYPE_MASK ||
				currentObject->type == OBJ_TYPE_EXIT || currentObject->type == OBJ_TYPE_VIRTUAL)) {
			const char* pObjectName = getObjectName(currentObject->idx, overlayTable[currentObject->overlay].ovlData->arrayNameObj);

			strcpy(objectName, pObjectName);

			if (strlen(objectName) && (currentObject->freeze == 0)) {
				int objIdx = currentObject->idx;
				int objOvl = currentObject->overlay;
				int linkedObjIdx = currentObject->followObjectIdx;
				int linkedObjOvl = currentObject->followObjectOverlayIdx;

				objectParamsQuery params;
				getMultipleObjectParam(objOvl, objIdx, &params);

				int x2 = 0;
				int y2 = 0;
				int j2 = 0;

				if ((objOvl != linkedObjOvl) || (objIdx != linkedObjIdx)) {
					objectParamsQuery params2;
					getMultipleObjectParam(linkedObjOvl, linkedObjIdx, &params2);

					x2 = params2.X;
					y2 = params2.Y;
					j2 = params2.fileIdx;
				}

				if (params.state >= 0 && params.fileIdx >= 0) {
					if (currentObject->type == OBJ_TYPE_SPRITE || currentObject->type == OBJ_TYPE_MASK || currentObject->type == OBJ_TYPE_EXIT) {
						int x = params.X + x2;
						int y = params.Y + y2;
						int j = params.fileIdx;

						if (j >= 0) {
							j += j2;
						}

						if ((filesDatabase[j].subData.resourceType == OBJ_TYPE_POLY) && (filesDatabase[j].subData.ptr)) {
							int zoom = params.scale;

							int16* dataPtr = (int16*)filesDatabase[j].subData.ptr;

							if (*dataPtr == 0) {
								int16 offset;
								int16 newX;
								int16 newY;

								dataPtr ++;

								offset = (int16)READ_BE_UINT16(dataPtr);
								dataPtr++;

								newX = (int16)READ_BE_UINT16(dataPtr);
								dataPtr++;

								newY = (int16)READ_BE_UINT16(dataPtr);
								dataPtr++;

								offset += j;

								if (offset >= 0) {
									if (filesDatabase[offset].resType == OBJ_TYPE_LINE &&
											filesDatabase[offset].subData.ptr) {
										dataPtr = (int16 *)filesDatabase[offset].subData.ptr;
									}
								}

								zoom = -zoom;
								x -= newX;
								y -= newY;
							}

							if (dataPtr && findPoly((char*)dataPtr, x, y, zoom, mouseX, mouseY)) {
								*outObjOvl = linkedObjOvl;
								*outObjIdx = linkedObjIdx;

								return (currentObject->type);
							}
						} else {
							// int numBitPlanes = filesDatabase[j].resType;

							int nWidth;
							int nHeight;

							nWidth = filesDatabase[j].width;
							nHeight = filesDatabase[j].height;

							int offsetX = mouseX - x;
							int offsetY = mouseY - y;

							if ((offsetX >= 0) && (offsetX < nWidth) && (offsetY >= 0) && (offsetY <= nHeight) && filesDatabase[j].subData.ptr) {
								if (testMask(offsetX, offsetY, filesDatabase[j].subData.ptrMask, filesDatabase[j].width / 8)) {
									*outObjOvl = linkedObjOvl;
									*outObjIdx = linkedObjIdx;
									return currentObject->type;
								}
							}
						}
					} else if (currentObject->type == OBJ_TYPE_VIRTUAL) {
						int x = params.X + x2;
						int y = params.Y + y2;
						int width = params.fileIdx;
						int height = params.scale;

						if ((mouseX >= x) && (mouseX <= x + width) && (mouseY >= y) && (mouseY <= y + height)) {
							*outObjOvl = linkedObjOvl;
							*outObjIdx = linkedObjIdx;

							return (currentObject->type);
						}
					}
				}
			}
		}

		currentObject = currentObject->prev;
	}

	*outObjOvl = 0;
	*outObjIdx = 0;

	return -1;
}

Common::KeyCode keyboardCode = Common::KEYCODE_INVALID;

void freeStuff2() {
	warning("implement freeStuff2");
}

void *allocAndZero(int size) {
	void *ptr;

	ptr = MemAlloc(size);
	memset(ptr, 0, size);

	return ptr;
}

void buildInventory(int X, int Y) {
	menuStruct *pMenu;

	pMenu = createMenu(X, Y, _vm->langString(ID_INVENTORY));
	menuTable[1] = pMenu;

	if (pMenu == NULL)
		return;

	int numObjectInInventory = 0;
	for (int i = 1; i < numOfLoadedOverlay; i++) {
		ovlDataStruct *pOvlData = overlayTable[i].ovlData;

		if (overlayTable[i].alreadyLoaded) {
			if (overlayTable[i].ovlData->arrayObject) {
				for (int j = 0; j < pOvlData->numObj; j++) {
					if (getObjectClass(i, j) != 3) {
						int16 returnVar;

						getSingleObjectParam(i, j, 5, &returnVar);

						if (returnVar < -1) {
							addSelectableMenuEntry(i, j, pMenu, 1, -1, getObjectName(j, pOvlData->arrayNameObj));
							numObjectInInventory++;
						}
					}
				}
			}
		}
	}

	if (numObjectInInventory == 0) {
		freeMenu(menuTable[1]);
		menuTable[1] = NULL;
	}
}

int currentMenuElementX;
int currentMenuElementY;
menuElementStruct *currentMenuElement;

menuElementSubStruct *getSelectedEntryInMenu(menuStruct *pMenu) {
	menuElementStruct *pMenuElement;

	if (pMenu == NULL) {
		return NULL;
	}

	if (pMenu->numElements == 0) {
		return NULL;
	}

	pMenuElement = pMenu->ptrNextElement;

	while (pMenuElement) {
		if (pMenuElement->selected) {
			currentMenuElementX = pMenuElement->x;
			currentMenuElementY = pMenuElement->y;
			currentMenuElement = pMenuElement;

			return pMenuElement->ptrSub;
		}

		pMenuElement = pMenuElement->next;
	}

	return NULL;
}

bool createDialog(int objOvl, int objIdx, int x, int y) {
	bool found = false;
	int testState1 = -1;
	int testState2 = -1;
	int j;
	int16 objectState;
	int16 objectState2;

	getSingleObjectParam(objOvl, objIdx, 5, &objectState);

	menuTable[0] = createMenu(x, y, _vm->langString(ID_SPEAK_ABOUT));

	for (j = 1; j < numOfLoadedOverlay; j++) {
		if (overlayTable[j].alreadyLoaded) {
			int idHeader = overlayTable[j].ovlData->numMsgRelHeader;

			for (int i = 0; i < idHeader; i++) {
				linkDataStruct* ptrHead = &overlayTable[j].ovlData->arrayMsgRelHeader[i];
				int thisOvl = ptrHead->obj1Overlay;

				if (!thisOvl) {
					thisOvl = j;
				}

				objDataStruct* pObject = getObjectDataFromOverlay(thisOvl, ptrHead->obj1Number);

				getSingleObjectParam(thisOvl, ptrHead->obj1Number, 5, &objectState2);

				if (pObject && (pObject->_class == THEME) && (objectState2 < -1)) {

					thisOvl = ptrHead->obj2Overlay;
					if (!thisOvl) {
						thisOvl = j;
					}

					if ((thisOvl == objOvl) && (ptrHead->obj2Number == objIdx)) {
						int verbeOvl = ptrHead->verbOverlay;
						int obj1Ovl = ptrHead->obj1Overlay;
						int obj2Ovl = ptrHead->obj2Overlay;

						if (!verbeOvl) verbeOvl = j;
						if (!obj1Ovl)  obj1Ovl = j;
						if (!obj2Ovl)  obj2Ovl = j;

						char verbe_name[80];
						char obj1_name[80];
						char obj2_name[80];
						char r_verbe_name[80];
						char r_obj1_name[80];
						char r_obj2_name[80];

						verbe_name[0]	= 0;
						obj1_name[0]	= 0;
						obj2_name[0]	= 0;
						r_verbe_name[0] = 0;
						r_obj1_name[0]	= 0;
						r_obj2_name[0]	= 0;

						ovlDataStruct *ovl2 = NULL;
						ovlDataStruct *ovl3 = NULL;
						ovlDataStruct *ovl4 = NULL;

						if (verbeOvl > 0)
							ovl2 = overlayTable[verbeOvl].ovlData;

						if (obj1Ovl > 0)
							ovl3 = overlayTable[obj1Ovl].ovlData;

						if (obj2Ovl > 0)
							ovl4 = overlayTable[obj2Ovl].ovlData;

						if ((ovl3) && (ptrHead->obj1Number >= 0)) {
							testState1 = ptrHead->obj1OldState;
						}
						if ((ovl4) && (ptrHead->obj2Number >= 0)) {
							testState2 = ptrHead->obj2OldState;
						}

						if ((ovl4) && (ptrHead->verbNumber >= 0) &&
						        ((testState1 == -1) || (testState1 == objectState2)) &&
						        ((testState2 == -1) || (testState2 == objectState))) {
							if (ovl2->nameVerbGlob) {
								const char *ptr = getObjectName(ptrHead->verbNumber, ovl2->nameVerbGlob);
								strcpy(verbe_name, ptr);

								if (!strlen(verbe_name))
									attacheNewScriptToTail(&relHead, j, ptrHead->id, 30, currentScriptPtr->scriptNumber, currentScriptPtr->overlayNumber, scriptType_REL);
								else if (ovl2->nameVerbGlob) {
									found = true;
									int color;

									if (objectState2 == -2)
										color = CVars.subColor;
									else
										color = -1;

									ptr = getObjectName(ptrHead->obj1Number, ovl3->arrayNameObj);
									addSelectableMenuEntry(j, i, menuTable[0], 1, color, ptr);
								}
							}
						}
					}
				}
			}
		}
	}

	return found;
}

bool findRelation(int objOvl, int objIdx, int x, int y) {
	bool found = false;
	bool first = true;
	int testState = -1;
	int j;
	int16 objectState;

	getSingleObjectParam(objOvl, objIdx, 5, &objectState);

	for (j = 1; j < numOfLoadedOverlay; j++) {
		if (overlayTable[j].alreadyLoaded) {
			int idHeader = overlayTable[j].ovlData->numMsgRelHeader;

			for (int i = 0; i < idHeader; i++) {
				linkDataStruct* ptrHead = &overlayTable[j].ovlData->arrayMsgRelHeader[i];
				int thisOvl = ptrHead->obj1Overlay;

				if (!thisOvl) {
					thisOvl = j;
				}

				//const char* pName = getObjectName(ptrHead->obj1Number, overlayTable[thisOvl].ovlData->arrayNameObj);

				objDataStruct* pObject = getObjectDataFromOverlay(thisOvl, ptrHead->obj1Number);

				if ((thisOvl == objOvl) && (objIdx == ptrHead->obj1Number) && pObject && (pObject->_class != THEME)) {
					int verbeOvl = ptrHead->verbOverlay;
					int obj1Ovl = ptrHead->obj1Overlay;
					int obj2Ovl = ptrHead->obj2Overlay;

					if (!verbeOvl) verbeOvl = j;
					if (!obj1Ovl)  obj1Ovl = j;
					if (!obj2Ovl)  obj2Ovl = j;

					char verbe_name[80];
					char obj1_name[80];
					char obj2_name[80];
					char r_verbe_name[80];
					char r_obj1_name[80];
					char r_obj2_name[80];

					verbe_name[0]	= 0;
					obj1_name[0]	= 0;
					obj2_name[0]	= 0;
					r_verbe_name[0] = 0;
					r_obj1_name[0]	= 0;
					r_obj2_name[0]	= 0;

					ovlDataStruct *ovl2 = NULL;
					ovlDataStruct *ovl3 = NULL;
					ovlDataStruct *ovl4 = NULL;

					if (verbeOvl > 0)
						ovl2 = overlayTable[verbeOvl].ovlData;

					if (obj1Ovl > 0)
						ovl3 = overlayTable[obj1Ovl].ovlData;

					if (obj2Ovl > 0)
						ovl4 = overlayTable[obj2Ovl].ovlData;

					if ((ovl3) && (ptrHead->obj1Number >= 0)) {
						testState = ptrHead->obj1OldState;

						if ((first) && (ovl3->arrayNameObj) && ((testState == -1) || (testState == objectState))) {
							const char *ptrName = getObjectName(ptrHead->obj1Number, ovl3->arrayNameObj);

							menuTable[0] = createMenu(x, y, ptrName);
							first = false;
						}
					}
					if ((ovl2) && (ptrHead->verbNumber >= 0)) {
						if (ovl2->nameVerbGlob) {
							const char *ptr = getObjectName(ptrHead->verbNumber, ovl2->nameVerbGlob);
							strcpy(verbe_name, ptr);

							if ((!first) && ((testState == -1) || (testState == objectState))) {
								if (!strlen(verbe_name)) {
									if (currentScriptPtr) {
										attacheNewScriptToTail(&relHead, j, ptrHead->id, 30, currentScriptPtr->scriptNumber, currentScriptPtr->overlayNumber, scriptType_REL);
									} else {
										attacheNewScriptToTail(&relHead, j, ptrHead->id, 30, 0, 0, scriptType_REL);
									}
								} else if (ovl2->nameVerbGlob) {
									found = true;
									ptr = getObjectName(ptrHead->verbNumber, ovl2->nameVerbGlob);
									addSelectableMenuEntry(j, i, menuTable[0], 1, -1, ptr);
								}
							}
						}
					}
				}
			}
		}
	}

	return found;
}

int processInventory() {
	if (menuTable[1]) {
		menuElementSubStruct *pMenuElementSub = getSelectedEntryInMenu(menuTable[1]);

		if (pMenuElementSub) {
			int var2 = pMenuElementSub->ovlIdx;
			int var4 = pMenuElementSub->header;

			freeMenu(menuTable[1]);
			menuTable[1] = NULL;

			findRelation(var2, var4, currentMenuElementX + 80, currentMenuElementY);

			return 1;
		} else {
			freeMenu(menuTable[1]);
			menuTable[1] = NULL;
		}
	}

	return 0;
}

void callSubRelation(menuElementSubStruct *pMenuElement, int nOvl, int nObj) {
	if (pMenuElement == NULL)
		return;

	menuElementSubStruct* pCurrent = pMenuElement;

	while (pCurrent != NULL) {
		int ovlIdx = pCurrent->ovlIdx;
		int header = pCurrent->header;

		linkDataStruct* pHeader = &overlayTable[ovlIdx].ovlData->arrayMsgRelHeader[header];

		int obj2Ovl = pHeader->obj2Overlay;
		if (obj2Ovl == 0) {
			obj2Ovl = ovlIdx;
		}

		if ((obj2Ovl == nOvl) && (pHeader->obj2Number != -1) && (pHeader->obj2Number == nObj)) {
			int x = 60;
			int y = 60;

			objectParamsQuery params;
			memset(&params, 0, sizeof(objectParamsQuery)); // to remove warning

			if (pHeader->obj2Number >= 0) {
				getMultipleObjectParam(obj2Ovl, pHeader->obj2Number, &params);
			}

			if ((pHeader->obj2OldState == -1) || (params.state == pHeader->obj2OldState)) {
				if (pHeader->type == RT_REL) { // REL
					if (currentScriptPtr) {
						attacheNewScriptToTail(&relHead, ovlIdx, pHeader->id, 30, currentScriptPtr->scriptNumber, currentScriptPtr->overlayNumber, scriptType_REL);
					} else {
						attacheNewScriptToTail(&relHead, ovlIdx, pHeader->id, 30, 0, 0, scriptType_REL);
					}

					if ((narratorOvl > 0) && (pHeader->trackX != -1) && (pHeader->trackY != -1)) {
						actorStruct* pTrack = findActor(&actorHead, narratorOvl, narratorIdx, 0);

						if (pTrack) {
							animationStart = false;

							if (pHeader->trackDirection == 9999) {
								objectParamsQuery naratorParams;
								getMultipleObjectParam(narratorOvl, narratorIdx, &naratorParams);
								pTrack->x_dest = naratorParams.X;
								pTrack->y_dest = naratorParams.Y;
								pTrack->endDirection = direction(naratorParams.X, naratorParams.Y, pTrack->x_dest, pTrack->y_dest, 0, 0);
							} else if ((pHeader->trackX == 9999) && (pHeader->trackY == 9999)) {
								objectParamsQuery naratorParams;
								getMultipleObjectParam(narratorOvl, narratorIdx, &naratorParams);
								pTrack->x_dest = naratorParams.X;
								pTrack->y_dest = naratorParams.Y;
								pTrack->endDirection = pHeader->trackDirection;
							} else {
								pTrack->x_dest = pHeader->trackX;
								pTrack->y_dest = pHeader->trackY;
								pTrack->endDirection = pHeader->trackDirection;
							}

							pTrack->flag = 1;

							autoTrack = true;
							userEnabled = 0;
							changeScriptParamInList(ovlIdx, pHeader->id, &relHead, 0, 9998);
						}
					}
				} else if (pHeader->type == RT_MSG) {

					if (pHeader->obj2Number >= 0) {
						if ((pHeader->trackX !=-1) && (pHeader->trackY !=-1) &&
								(pHeader->trackX != 9999) && (pHeader->trackY != 9999)) {
							x = pHeader->trackX - 100;
							y = pHeader->trackY - 150;
						} else if (params.scale >= 0) {
							x = params.X - 100;
							y = params.Y - 40;
						}

						if (pHeader->obj2NewState != -1) {
							objInit(obj2Ovl, pHeader->obj2Number, pHeader->obj2NewState);
						}
					}

					if ((pHeader->obj1Number >= 0) && (pHeader->obj1NewState != -1)) {
						int obj1Ovl = pHeader->obj1Overlay;
						if (!obj1Ovl) obj1Ovl = ovlIdx;
						objInit(obj1Ovl, pHeader->obj1Number, pHeader->obj1NewState);
					}

					if (currentScriptPtr) {
						createTextObject(&cellHead, ovlIdx, pHeader->id, x, y, 200, findHighColor(), masterScreen, currentScriptPtr->overlayNumber, currentScriptPtr->scriptNumber);
					} else {
						createTextObject(&cellHead, ovlIdx, pHeader->id, x, y, 200, findHighColor(), masterScreen, 0, 0);
					}

					userWait = 1;
					autoOvl = ovlIdx;
					autoMsg = pHeader->id;

					if ((narratorOvl > 0) && (pHeader->trackX != -1) && (pHeader->trackY != -1)) {
						actorStruct *pTrack = findActor(&actorHead, narratorOvl, narratorIdx, 0);

						if (pTrack)	 {
							objectParamsQuery naratorParams;
							animationStart = false;

							if (pHeader->trackDirection == 9999) {
								getMultipleObjectParam(narratorOvl, narratorIdx, &naratorParams);
								pTrack->x_dest = naratorParams.X;
								pTrack->y_dest = naratorParams.Y;
								pTrack->endDirection = direction(naratorParams.X, naratorParams.Y, pHeader->trackX,pHeader->trackY, 0, 0);
							} else if ((pHeader->trackX == 9999) && (pHeader->trackY == 9999)) {
								getMultipleObjectParam(narratorOvl, narratorIdx, &naratorParams);
								pTrack->x_dest = naratorParams.X;
								pTrack->y_dest = naratorParams.Y;
								pTrack->endDirection = pHeader->trackDirection;
							} else {
								pTrack->x_dest = pHeader->trackX;
								pTrack->y_dest = pHeader->trackY;
								pTrack->endDirection = pHeader->trackDirection;
							}

							pTrack->flag = 1;
							autoTrack = true;
							userWait = 0;
							userEnabled = 0;
							freezeCell(&cellHead, ovlIdx, pHeader->id, 5, -1, 0, 9998);
						}
					}
				}
			}
		}

		pCurrent = pCurrent->pNext;
	}
}

int findHighColor() {
	int bestColorResult = -1;
	int bestColorIdx = -1;

	for (unsigned long int i = 0; i < 256; i++) {
		int colorResult = (workpal[i*3+0] + workpal[i*3+1] + workpal[i*3+2]) / 256;

		if (colorResult > bestColorResult) {
			bestColorIdx = i;
			bestColorResult =  colorResult;
		}
	}
	return bestColorIdx;
}

void callRelation(menuElementSubStruct *pMenuElement, int nObj2) {
	if (pMenuElement == NULL)
		return;

	menuElementSubStruct* pCurrent = pMenuElement;

	while (pCurrent != NULL) {
		int ovlIdx = pCurrent->ovlIdx;
		int header = pCurrent->header;

		linkDataStruct* pHeader = &overlayTable[ovlIdx].ovlData->arrayMsgRelHeader[header];

		if (pHeader->obj2Number == nObj2) {
			// REL
			if (pHeader->type == RT_REL) {
				if (currentScriptPtr) {
					attacheNewScriptToTail(&relHead, ovlIdx, pHeader->id, 30, currentScriptPtr->scriptNumber, currentScriptPtr->overlayNumber, scriptType_REL);
				} else {
					attacheNewScriptToTail(&relHead, ovlIdx, pHeader->id, 30, 0, 0, scriptType_REL);
				}

				if ((narratorOvl > 0) && (pHeader->trackX != -1) && (pHeader->trackY != -1)) {
					actorStruct* pTrack = findActor(&actorHead, narratorOvl, narratorIdx, 0);

					if (pTrack) {
						animationStart = false;

						if (pHeader->trackDirection == 9999) {
							objectParamsQuery naratorParams;
							getMultipleObjectParam(narratorOvl, narratorIdx, &naratorParams);
							pTrack->x_dest = naratorParams.X;
							pTrack->y_dest = naratorParams.Y;
							pTrack->endDirection = direction(naratorParams.X, naratorParams.Y, pTrack->x_dest, pTrack->y_dest, 0, 0);
						} else if ((pHeader->trackX == 9999) && (pHeader->trackY == 9999)) {
							objectParamsQuery naratorParams;
							getMultipleObjectParam(narratorOvl, narratorIdx, &naratorParams);
							pTrack->x_dest = naratorParams.X;
							pTrack->y_dest = naratorParams.Y;
							pTrack->endDirection = pHeader->trackDirection;
						} else {
							pTrack->x_dest = pHeader->trackX;
							pTrack->y_dest = pHeader->trackY;
							pTrack->endDirection = pHeader->trackDirection;
						}

						pTrack->flag = 1;

						autoTrack = true;
						userEnabled = 0;
						changeScriptParamInList(ovlIdx, pHeader->id, &relHead, 0, 9998);
					}
				}
			} else if (pHeader->type == RT_MSG) { // MSG
				int obj1Ovl = pHeader->obj1Overlay;
				if (!obj1Ovl)
					obj1Ovl = ovlIdx;

				int x = 60;
				int y = 40;

				if (pHeader->obj1Number >= 0) {
					objectParamsQuery params;
					getMultipleObjectParam(obj1Ovl, pHeader->obj1Number, &params);

					if (narratorOvl > 0) {
						if ((pHeader->trackX != -1) && (pHeader->trackY != -1) && (pHeader->trackX != 9999) && (pHeader->trackY != 9999)) {
							x = pHeader->trackX - 100;
							y = pHeader->trackY - 150;
						} else {
							getMultipleObjectParam(narratorOvl, narratorIdx, &params);
							x = params.X - 100;
							y = params.Y - 150;
						}
					} else if (params.scale >= 0) {
						x = params.X - 100;
						y = params.Y - 40;
					}

					if (pHeader->obj1NewState != -1) {
						objInit(obj1Ovl, pHeader->obj1Number, pHeader->obj1NewState);
					}
				}

				if (currentScriptPtr) {
					createTextObject(&cellHead, ovlIdx, pHeader->id, x, y, 200, findHighColor(), masterScreen, currentScriptPtr->overlayNumber, currentScriptPtr->scriptNumber);
				} else {
					createTextObject(&cellHead, ovlIdx, pHeader->id, x, y, 200, findHighColor(), masterScreen, 0, 0);
				}

				userWait = 1;
				autoOvl = ovlIdx;
				autoMsg = pHeader->id;

				if ((narratorOvl > 0) && (pHeader->trackX != -1) && (pHeader->trackY != -1)) {
					actorStruct* pTrack = findActor(&actorHead, narratorOvl, narratorIdx, 0);

					if (pTrack) {
						animationStart = false;

						if (pHeader->trackDirection == 9999) {
							objectParamsQuery naratorParams;
							getMultipleObjectParam(narratorOvl, narratorIdx, &naratorParams);
							pTrack->x_dest = naratorParams.X;
							pTrack->y_dest = naratorParams.Y;
							pTrack->endDirection = direction(naratorParams.X, naratorParams.Y, pTrack->x_dest, pTrack->y_dest, 0, 0);
						} else if ((pHeader->trackX == 9999) && (pHeader->trackY == 9999)) {
							objectParamsQuery naratorParams;
							getMultipleObjectParam(narratorOvl, narratorIdx, &naratorParams);
							pTrack->x_dest = naratorParams.X;
							pTrack->y_dest = naratorParams.Y;
							pTrack->endDirection = pHeader->trackDirection;
						} else {
							pTrack->x_dest = pHeader->trackX;
							pTrack->y_dest = pHeader->trackY;
							pTrack->endDirection = pHeader->trackDirection;
						}

						pTrack->flag = 1;

						autoTrack = true;
						userWait = 0;
						userEnabled = 0;
						freezeCell(&cellHead, ovlIdx, pHeader->id, 5, -1, 0, 9998);
					}
				}
			}
		} else {
			linkedRelation = pMenuElement;
		}

		pCurrent = pCurrent->pNext;
	}
}

void closeAllMenu() {
	if (menuTable[0]) {
		freeMenu(menuTable[0]);
		menuTable[0] = NULL;
	}

	if (menuTable[1]) {
		freeMenu(menuTable[1]);
		menuTable[1] = NULL;
	}
	if (CVars.linkedMsgList) {
		ASSERT(0);
//					freeMsgList(CVars.linkedMsgList);
	}

	CVars.linkedMsgList = NULL;
	linkedRelation = NULL;
}

bool checkInput(int16 *buttonPtr) {
	int16 handle, button;
	Common::Point pt;

	getMouseStatus(&handle, &pt.x, &button, &pt.y);

	if (!button)
		buttonDown = 0;
	else if (!buttonDown && button) {
		*buttonPtr = button;
		buttonDown = 1;
	}

	return false;
}

extern bool manageEvents();

int CruiseEngine::processInput() {
	int16 mouseX = 0;
	int16 mouseY = 0;
	int16 button = 0;

	/*if (inputSub1keyboad())
	 * {
	 * return 1;
	 * } */

	button = 0;

	if (sysKey != -1) {
		button = sysKey;
		mouseX = sysX;
		mouseY = sysY;
		sysKey = -1;
	} else if (automaticMode == 0) {
		getMouseStatus(&main10, &mouseX, &button, &mouseY);
	}

	if (!button) {
		buttonDown = 0;
	}

	// Check for Exit 'X' key
	if (keyboardCode == Common::KEYCODE_x)
		return 1;

	// Check for Pause 'P' key
	if (keyboardCode == Common::KEYCODE_p) {
		keyboardCode = Common::KEYCODE_INVALID;
		_vm->pauseEngine(true);
		mouseOff();

		bool pausedButtonDown = false;
		while (!_vm->shouldQuit()) {
			manageEvents();
			getMouseStatus(&main10, &mouseX, &button, &mouseY);

			if (button) pausedButtonDown = true;
			else if (pausedButtonDown)
				// Button released, so exit pause
				break;
			else if (keyboardCode != Common::KEYCODE_INVALID)
				break;

			g_system->delayMillis(10);
		}

		if (keyboardCode == Common::KEYCODE_x)
			// Exit the game
			return 1;

		keyboardCode = Common::KEYCODE_INVALID;
		_vm->pauseEngine(false);
		mouseOn();
		return 0;
	}

	// Player Menu - test for both buttons or the F10 key
	if (((button & CRS_MB_BOTH) == CRS_MB_BOTH) || (keyboardCode == Common::KEYCODE_F10)) {
		changeCursor(CURSOR_NORMAL);
		keyboardCode = Common::KEYCODE_INVALID;
		return (playerMenu(mouseX, mouseY));
	}

	if (userWait) {
		// Check for left mouse button click or Space to end user waiting
		if ((keyboardCode == Common::KEYCODE_SPACE) || (button == CRS_MB_LEFT))
			userWait = 0;

		keyboardCode = Common::KEYCODE_INVALID;
		return 0;
	}

	// Handle any changes in game speed
	if (_speedFlag) {
		if ((keyboardCode == Common::KEYCODE_KP_PLUS) && (_gameSpeed >= 30)) {
			_gameSpeed -= 10;
			keyboardCode = Common::KEYCODE_INVALID;
		}
		if ((keyboardCode == Common::KEYCODE_KP_MINUS) && (_gameSpeed <= 200)) {
			_gameSpeed += 10;
			keyboardCode = Common::KEYCODE_INVALID;
		}
	}

	if (!userEnabled) {
		return 0;
	}

	if ((currentActiveMenu != -1) && menuTable[currentActiveMenu]) {
		updateMenuMouse(mouseX, mouseY, menuTable[currentActiveMenu]);
	}

	if (dialogueEnabled) {

		if (menuDown || selectDown || linkedRelation) {
			closeAllMenu();
			menuDown = 0;
			selectDown = 0;
			currentActiveMenu = -1;
			changeCursor(CURSOR_NORMAL);
		}

		if ((menuTable[0] == NULL) && (!buttonDown)) {
			int dialogFound = createDialog(dialogueOvl, dialogueObj, xdial, 0);

			if (menuTable[0]) {
				if (dialogFound) {
					currentActiveMenu = 0;
				} else {
					freeMenu(menuTable[0]);
					menuTable[0] = NULL;
					currentActiveMenu = -1;
				}
			} else {
				menuDown = 0;
			}
		} else {
			if ((button & CRS_MB_LEFT) && (buttonDown == 0)) {
				if (menuTable[0]) {
					callRelation(getSelectedEntryInMenu(menuTable[0]), dialogueObj);

					freeMenu(menuTable[0]);
					menuTable[0] = NULL;

					if (CVars.linkedMsgList) {
						ASSERT(0);
						//					freeMsgList(CVars.linkedMsgList);
					}

					CVars.linkedMsgList = NULL;
					linkedRelation = NULL;

					changeCursor(CURSOR_NORMAL);
					currentActiveMenu = -1;
				}
				buttonDown = 1;
			}
		}

	} else if ((button & CRS_MB_LEFT) && (buttonDown == 0)) {
		// left click
		buttonDown = 1;

		// is there a relation
		if (linkedRelation) {
			// call sub relation when clicking on an object
			if (menuDown == 0) {
				if (menuTable[0]) {
					int objOvl;
					int objIdx;
					int objType;

					objType = findObject(mouseX, mouseY, &objOvl, &objIdx);

					if (objType != -1) {
						callSubRelation(linkedRelation, objOvl, objIdx);
					}
					freeMenu(menuTable[0]);
					menuTable[0] = NULL;
				}

				if (CVars.linkedMsgList) {
//					freeMsgList(CVars.linkedMsgList);
				}
				CVars.linkedMsgList = NULL;
				linkedRelation = NULL;
				changeCursor(CURSOR_NORMAL);
			} else { // call sub relation when clicking in inventory
				if (menuTable[0] && menuTable[1]) {
					menuElementSubStruct * p0 = getSelectedEntryInMenu(menuTable[1]);

					if (p0)
						callSubRelation(linkedRelation, p0->ovlIdx, p0->header);

					closeAllMenu();
					changeCursor(CURSOR_NORMAL);
				}
			}
			selectDown = 0;
			menuDown = 0;
		} else {
			// manage click on object menu
			if (menuDown == 0) {
				// Handle left click on an object
				if (menuTable[0] == 0) {
					int objOvl;
					int objIdx;
					int objType;

					objType = findObject(mouseX, mouseY, &objOvl, &objIdx);

					if (objType != -1) {
						int relation = findRelation(objOvl, objIdx, mouseX, mouseY);
						if (menuTable[0]) {
							if (relation) {
								currentActiveMenu = 0;
								selectDown = 1;
							} else {
								// object has a name but no relation, just move the character
								freeMenu(menuTable[0]);
								menuTable[0] = NULL;

								aniX = mouseX;
								aniY = mouseY;
								animationStart = true;
							}
						} else {
							aniX = mouseX;
							aniY = mouseY;
							animationStart = true;
						}
					} else {
						// No object found, we move the character to the cursor
						aniX = mouseX;
						aniY = mouseY;
						animationStart = true;
					}
				} else {
					// handle click in menu
					if (menuTable[0]) {
						menuElementSubStruct *pMenuElementSub = getSelectedEntryInMenu(menuTable[0]);

						callRelation(pMenuElementSub, -1);

						// if there is a linked relation, close menu
						if (!linkedRelation) {
							freeMenu(menuTable[0]);
							menuTable[0] = NULL;
							changeCursor(CURSOR_NORMAL);
						} else { // else create the message for the linked relation
							char text[80];
							strcpy(text, menuTable[0]->stringPtr);
							strcat(text, ":");
							strcat(text, currentMenuElement->string);
							CVars.linkedMsgList = renderText(320, (const char *)text);
							changeCursor(CURSOR_CROSS);
						}
					}

					currentActiveMenu = -1;
					selectDown = 0;
				}
			} else {
				// Handle left click in inventory
				if (processInventory()) {
					currentActiveMenu = 0;
					selectDown = 1;
					menuDown = 0;
				} else {
					currentActiveMenu = -1;
					menuDown = 0;
				}
			}
		}
	} else if ((button & CRS_MB_RIGHT) || (keyboardCode == Common::KEYCODE_F9)) {
		if (buttonDown == 0) {
			keyboardCode = Common::KEYCODE_INVALID;

			// close object menu if there is no linked relation
			if ((linkedRelation == 0) && (menuTable[0])) {
				freeMenu(menuTable[0]);
				menuTable[0] = NULL;
				selectDown = 0;
				menuDown = 0;
				currentActiveMenu = -1;
			}

			if ((!selectDown) && (!menuDown) && (menuTable[1] == NULL)) {
				buildInventory(mouseX, mouseY);

				if (menuTable[1]) {
					currentActiveMenu = 1;
					menuDown = 1;
				} else {
					menuDown = 1;
				}
			}
			buttonDown = 1;
		}
	}

	return 0;
}

int currentMouseX = 0;
int currentMouseY = 0;
int currentMouseButton = 0;

bool bFastMode = false;

bool manageEvents() {
	Common::Event event;

	Common::EventManager * eventMan = g_system->getEventManager();
	while (eventMan->pollEvent(event)) {
		bool abortFlag = true;

		switch (event.type) {
		case Common::EVENT_LBUTTONDOWN:
			currentMouseButton |= CRS_MB_LEFT;
			break;
		case Common::EVENT_LBUTTONUP:
			currentMouseButton &= ~CRS_MB_LEFT;
			break;
		case Common::EVENT_RBUTTONDOWN:
			currentMouseButton |= CRS_MB_RIGHT;
			break;
		case Common::EVENT_RBUTTONUP:
			currentMouseButton &= ~CRS_MB_RIGHT;
			break;
		case Common::EVENT_MOUSEMOVE:
			currentMouseX = event.mouse.x;
			currentMouseY = event.mouse.y;
			abortFlag = false;
			break;
		case Common::EVENT_QUIT:
		case Common::EVENT_RTL:
			playerDontAskQuit = 1;
			break;
		case Common::EVENT_KEYUP:
			switch (event.kbd.keycode) {
			case Common::KEYCODE_ESCAPE:
				currentMouseButton &= ~CRS_MB_MIDDLE;
				break;
			default:
				break;
			}
			break;
		case Common::EVENT_KEYDOWN:
			switch (event.kbd.keycode) {
			case Common::KEYCODE_ESCAPE:
				currentMouseButton |= CRS_MB_MIDDLE;
				break;
			default:
				keyboardCode = event.kbd.keycode;
				break;
			}

			if (event.kbd.hasFlags(Common::KBD_CTRL)) {
				if (event.kbd.keycode == Common::KEYCODE_d) {
					// Start the debugger
					_vm->getDebugger()->attach();
					keyboardCode = Common::KEYCODE_INVALID;
				} else if (event.kbd.keycode == Common::KEYCODE_f) {
					bFastMode = !bFastMode;
					keyboardCode = Common::KEYCODE_INVALID;
				}
			}

		default:
			break;
		}

		if (abortFlag)
			return true;
	}

	return false;
}

void getMouseStatus(int16 *pMouseVar, int16 *pMouseX, int16 *pMouseButton, int16 *pMouseY) {
	*pMouseX = currentMouseX;
	*pMouseY = currentMouseY;
	*pMouseButton = currentMouseButton;
}


void CruiseEngine::mainLoop() {
	//int32 t_start,t_left;
	//uint32 t_end;
	//int32 q=0;                     /* Dummy */
	int16 mouseX, mouseY;
	int16 mouseButton;

	int enableUser = 0;

	strcpy(nextOverlay, "");
	strcpy(lastOverlay, "");
	strcpy(cmdLine, "");

	currentActiveMenu = -1;
	autoMsg = -1;
	linkedRelation = 0;
	main21 = 0;
	main22 = 0;
	userWait = 0;
	autoTrack = false;

	initAllData();

	playerDontAskQuit = 0;
	int quitValue2 = 1;
	int quitValue = 0;

	if (ConfMan.hasKey("save_slot"))
		loadGameState(ConfMan.getInt("save_slot"));

	do {
		// Handle frame delay
		uint32 currentTick = g_system->getMillis();

		if (!bFastMode) {
			// Delay for the specified amount of time, but still respond to events
			bool skipEvents = false;

			do {
				g_system->delayMillis(10);
				currentTick = g_system->getMillis();

				if (!skipEvents)
					skipEvents = manageEvents();

				if (playerDontAskQuit)
					break;

				_vm->getDebugger()->onFrame();
			} while (currentTick < lastTick + _gameSpeed);
		} else {
			manageEvents();

			if (currentTick >= (lastTickDebug + 10)) {
				lastTickDebug = currentTick;
				_vm->getDebugger()->onFrame();
			}
		}
		if (playerDontAskQuit)
			break;

		lastTick = g_system->getMillis();

		// Handle switchover in game speed after intro
		if (!_speedFlag && canLoadGameStateCurrently()) {
			_speedFlag = true;
			_gameSpeed = GAME_FRAME_DELAY_2;
		}

		// Handle the next frame

//		frames++;
//      t_start=Osystem_GetTicks();

//      readKeyboard();

		bool isUserWait = userWait != 0;
		playerDontAskQuit = processInput();
		if (playerDontAskQuit)
			break;

		if (enableUser) {
			userEnabled = 1;
			enableUser = 0;
		}

		if (userDelay && !userWait) {
			userDelay--;
			continue;
		}

		if (isUserWait & !userWait) {
			// User waiting has ended
			changeScriptParamInList(-1, -1, &procHead, 9999, 0);
			changeScriptParamInList(-1, -1, &relHead, 9999, 0);

			// Disable any mouse click used to end the user wait
			currentMouseButton = 0;
		}

		manageScripts(&relHead);
		manageScripts(&procHead);

		removeFinishedScripts(&relHead);
		removeFinishedScripts(&procHead);

		processAnimation();

		if (remdo) {
			// ASSERT(0);
			/*    main3 = 0;
			 * var24 = 0;
			 * var23 = 0;
			 *
			 * freeStuff2(); */
		}

		if (cmdLine[0]) {
			ASSERT(0);
			/*        redrawStrings(0,&cmdLine,8);

			        waitForPlayerInput();

			        cmdLine = 0; */
		}

		if (displayOn) {
			if (doFade)
				PCFadeFlag = 0;

			/*if (!PCFadeFlag)*/
			mainDraw(userWait);
			flipScreen();

			if (userEnabled && !userWait && !autoTrack) {
				if (currentActiveMenu == -1) {
					static int16 oldMouseX = -1;
					static int16 oldMouseY = -1;

					getMouseStatus(&main10, &mouseX, &mouseButton, &mouseY);

					if (mouseX != oldMouseX || mouseY != oldMouseY) {
						int objectType;
						int newCursor1;
						int newCursor2;

						oldMouseX = mouseX;
						oldMouseY = mouseY;

						objectType = findObject(mouseX, mouseY, &newCursor1, &newCursor2);

						if (objectType == 9) {
							changeCursor(CURSOR_EXIT);
						} else if (objectType != -1) {
							changeCursor(CURSOR_MAGNIFYING_GLASS);
						} else {
							changeCursor(CURSOR_WALK);
						}
					}
				} else {
					changeCursor(CURSOR_NORMAL);
				}
			} else {
				changeCursor(CURSOR_NORMAL);
			}

			if (userWait == 1) {
				// Waiting for press - original wait loop has been integrated into the
				// main event loop
				continue;
			}

			// wait for character to finish auto track
			if (autoTrack) {
				if (isAnimFinished(narratorOvl, narratorIdx, &actorHead, ATP_MOUSE)) {
					if (autoMsg != -1) {
						freezeCell(&cellHead, autoOvl, autoMsg, 5, -1, 9998, 0);

						char* pText = getText(autoMsg, autoOvl);

						if (strlen(pText))
							userWait = 1;
					}

					changeScriptParamInList(-1, -1, &relHead, 9998, 0);
					autoTrack = false;
					enableUser = 1;
				} else {
					userEnabled = false;
				}
			} else if (autoMsg != -1) {
				removeCell(&cellHead, autoOvl, autoMsg, 5, masterScreen);
				autoMsg = -1;
			}
		} else {
			// Keep ScummVM being responsive even when displayOn is false
			g_system->updateScreen();
		}

	} while (!playerDontAskQuit && quitValue2 && quitValue != 7);

	// Free data
	removeAllScripts(&relHead);
	removeAllScripts(&procHead);
	resetActorPtr(&actorHead);
	freeOverlayTable();
	closeCnf();
	closeBase();
	resetFileEntryRange(0, NUM_FILE_ENTRIES);
	freeObjectList(&cellHead);
	freeBackgroundIncrustList(&backgroundIncrustHead);
}

} // End of namespace Cruise<|MERGE_RESOLUTION|>--- conflicted
+++ resolved
@@ -38,17 +38,6 @@
 enum RelationType {RT_REL = 30, RT_MSG = 50};
 
 static int playerDontAskQuit;
-<<<<<<< HEAD
-#if !defined(__DS__)
-//unsigned int timer = 0;
-#endif
-
-void MemoryList() {
-	if (!CVars.memList.empty()) {
-		printf("Current list of un-freed memory blocks:\n");
-		Common::List<byte *>::iterator i;
-		for (i = CVars.memList.begin(); i != CVars.memList.end(); ++i) {
-=======
 unsigned int timer = 0;
 
 gfxEntryStruct* linkedMsgList = NULL;
@@ -58,7 +47,6 @@
 		printf("Current list of un-freed memory blocks:\n");
 		Common::List<byte *>::iterator i;
 		for (i = _vm->_memList.begin(); i != _vm->_memList.end(); ++i) {
->>>>>>> fffec23a
 			byte *v = *i;
 			printf("%s - %d\n", (const char *)(v - 68), *((int32 *)(v - 72)));
 		}
@@ -83,11 +71,7 @@
 
 		// Add the block to the memory list
 		result = v + 64 + 8;
-<<<<<<< HEAD
-		CVars.memList.push_back(result);
-=======
 		_vm->_memList.push_back(result);
->>>>>>> fffec23a
 	} else
 		result = (byte *)malloc(size);
 
@@ -105,11 +89,7 @@
 		byte *p = (byte *)v;
 		assert(*((uint32 *) (p - 4)) == 0x41424344);
 
-<<<<<<< HEAD
-		CVars.memList.remove(p);
-=======
 		_vm->_memList.remove(p);
->>>>>>> fffec23a
 		free(p - 8 - 64);
 	} else
 		free(v);
@@ -971,7 +951,7 @@
 									int color;
 
 									if (objectState2 == -2)
-										color = CVars.subColor;
+										color = subColor;
 									else
 										color = -1;
 
@@ -1408,12 +1388,12 @@
 		freeMenu(menuTable[1]);
 		menuTable[1] = NULL;
 	}
-	if (CVars.linkedMsgList) {
+	if (linkedMsgList) {
 		ASSERT(0);
-//					freeMsgList(CVars.linkedMsgList);
-	}
-
-	CVars.linkedMsgList = NULL;
+//					freeMsgList(linkedMsgList);
+	}
+
+	linkedMsgList = NULL;
 	linkedRelation = NULL;
 }
 
@@ -1563,12 +1543,12 @@
 					freeMenu(menuTable[0]);
 					menuTable[0] = NULL;
 
-					if (CVars.linkedMsgList) {
+					if (linkedMsgList) {
 						ASSERT(0);
-						//					freeMsgList(CVars.linkedMsgList);
-					}
-
-					CVars.linkedMsgList = NULL;
+						//					freeMsgList(linkedMsgList);
+					}
+
+					linkedMsgList = NULL;
 					linkedRelation = NULL;
 
 					changeCursor(CURSOR_NORMAL);
@@ -1600,10 +1580,10 @@
 					menuTable[0] = NULL;
 				}
 
-				if (CVars.linkedMsgList) {
-//					freeMsgList(CVars.linkedMsgList);
-				}
-				CVars.linkedMsgList = NULL;
+				if (linkedMsgList) {
+//					freeMsgList(linkedMsgList);
+				}
+				linkedMsgList = NULL;
 				linkedRelation = NULL;
 				changeCursor(CURSOR_NORMAL);
 			} else { // call sub relation when clicking in inventory
@@ -1673,7 +1653,7 @@
 							strcpy(text, menuTable[0]->stringPtr);
 							strcat(text, ":");
 							strcat(text, currentMenuElement->string);
-							CVars.linkedMsgList = renderText(320, (const char *)text);
+							linkedMsgList = renderText(320, (const char *)text);
 							changeCursor(CURSOR_CROSS);
 						}
 					}
