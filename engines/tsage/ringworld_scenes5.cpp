--- conflicted
+++ resolved
@@ -3110,12 +3110,8 @@
 	Scene::dispatch();
 
 	if (!_action && (_globals->_player._position.x >= 316)) {
-<<<<<<< HEAD
-		_globals->_soundHandler.proc1(NULL);
-		_soundHandler.proc1(NULL);
-=======
 		_globals->_soundHandler.fadeOut(NULL);
->>>>>>> cc63cbcf
+		_soundHandler.fadeOut(NULL);
 		_globals->_player.disableControl();
 		_sceneMode = 4152;
 		setAction(&_sequenceManager, this, 4152, &_globals->_player, NULL);
