/* ScummVM - Graphic Adventure Engine
 *
 * ScummVM is the legal property of its developers, whose names
 * are too numerous to list here. Please refer to the COPYRIGHT
 * file distributed with this source distribution.
 *
 * This program is free software; you can redistribute it and/or
 * modify it under the terms of the GNU General Public License
 * as published by the Free Software Foundation; either version 2
 * of the License, or (at your option) any later version.

 * This program is distributed in the hope that it will be useful,
 * but WITHOUT ANY WARRANTY; without even the implied warranty of
 * MERCHANTABILITY or FITNESS FOR A PARTICULAR PURPOSE.  See the
 * GNU General Public License for more details.

 * You should have received a copy of the GNU General Public License
 * along with this program; if not, write to the Free Software
 * Foundation, Inc., 51 Franklin Street, Fifth Floor, Boston, MA 02110-1301, USA.
 *
 * $URL$
 * $Id$
 *
 */

#include "common/system.h"

#include "sci/sci.h"	// for INCLUDE_OLDGFX
#include "sci/debug.h"	// for g_debug_sleeptime_factor
#include "sci/event.h"

#include "sci/engine/kernel.h"
#include "sci/engine/state.h"
#include "sci/engine/selector.h"
#include "sci/engine/vm.h"
#include "sci/engine/script.h"
#include "sci/engine/message.h"

namespace Sci {

// Maps half-width single-byte SJIS to full-width double-byte SJIS
// Note: SSCI maps 0x5C (the Yen symbol) to 0x005C, which terminates
// the string with the leading 0x00 byte. We map Yen to 0x818F.
static const uint16 s_halfWidthSJISMap[256] = {
	0, 0, 0, 0, 0, 0, 0, 0, 0, 0, 0, 0, 0, 0, 0, 0,
	0, 0, 0, 0, 0, 0, 0, 0, 0, 0, 0, 0, 0x81A8, 0x81A9, 0x81AA, 0x81AB,
	0x8140, 0x8149, 0x818D, 0x8194, 0x8190, 0x8193, 0x8195, 0x818C,
	0x8169, 0x816A, 0x8196, 0x817B, 0x8143, 0x817C, 0x8144, 0x815E,
	0x824F, 0x8250, 0x8251, 0x8252, 0x8253, 0x8254, 0x8255, 0x8256,
	0x8257, 0x8258, 0x8146, 0x8147, 0x8183, 0x8181, 0x8184, 0x8148,
	0x8197, 0x8260, 0x8261, 0x8262, 0x8263, 0x8264, 0x8265, 0x8266,
	0x8267, 0x8268, 0x8269, 0x826A, 0x826B, 0x826C, 0x826D, 0x826E,
	0x826F, 0x8270, 0x8271, 0x8272, 0x8273, 0x8274, 0x8275, 0x8276,
	0x8277, 0x8278, 0x8279, 0x816D, 0x818F /* 0x005C */, 0x816E, 0x814F, 0x8151,
	0x8280, 0x8281, 0x8282, 0x8283, 0x8284, 0x8285, 0x8286, 0x8287,
	0x8288, 0x8289, 0x828A, 0x828B, 0x828C, 0x828D, 0x828E, 0x828F,
	0x8290, 0x8291, 0x8292, 0x8293, 0x8294, 0x8295, 0x8296, 0x8297,
	0x8298, 0x8299, 0x829A, 0x816F, 0x8162, 0x8170, 0x8160, 0,
	0, 0, 0, 0, 0, 0, 0, 0, 0, 0, 0, 0, 0, 0, 0, 0,
	0, 0, 0, 0, 0, 0, 0, 0, 0, 0, 0, 0, 0, 0, 0, 0,
	0x8140, 0x8142, 0x8175, 0x8176, 0x8141, 0x8145, 0x8392, 0x8340,
	0x8342, 0x8344, 0x8346, 0x8348, 0x8383, 0x8385, 0x8387, 0x8362,
	0x815C, 0x8341, 0x8343, 0x8345, 0x8347, 0x8349, 0x834A, 0x834C,
	0x834E, 0x8350, 0x8352, 0x8354, 0x8356, 0x8358, 0x835A, 0x835C,
	0x835E, 0x8360, 0x8363, 0x8365, 0x8367, 0x8369, 0x836A, 0x836B,
	0x836C, 0x836D, 0x836E, 0x8371, 0x8374, 0x8377, 0x837A, 0x837D,
	0x837E, 0x8380, 0x8381, 0x8382, 0x8384, 0x8386, 0x8388, 0x8389,
	0x838A, 0x838B, 0x838C, 0x838D, 0x838F, 0x8393, 0x814A, 0x814B,
	0, 0, 0, 0, 0, 0, 0, 0, 0, 0, 0, 0, 0, 0, 0, 0,
	0, 0, 0, 0, 0, 0, 0, 0, 0, 0, 0, 0, 0, 0, 0, 0
};

EngineState::EngineState(Vocabulary *voc, SegManager *segMan)
: _voc(voc), _segMan(segMan), _dirseeker() {

<<<<<<< HEAD
#ifdef USE_OLD_MUSIC_FUNCTIONS
	sfx_init_flags = 0;
#endif

	restarting_flags = 0;

	last_wait_time = 0;

	_fileHandles.resize(5);

	execution_stack_base = 0;
	_executionStackPosChanged = false;

	r_acc = NULL_REG;
	restAdjust = 0;
	r_prev = NULL_REG;

	stack_base = 0;
	stack_top = 0;

	script_000 = 0;

	sys_strings_segment = 0;
	sys_strings = 0;

	_gameObj = NULL_REG;
=======
	reset(false);
}

EngineState::~EngineState() {
	delete _msgState;
}

void EngineState::reset(bool isRestoring) {
	if (!isRestoring) {
		_memorySegmentSize = 0;

		_fileHandles.resize(5);

		abortScriptProcessing = kAbortNone;
	}

	executionStackBase = 0;
	_executionStackPosChanged = false;
	stack_base = 0;
	stack_top = 0;

	restAdjust = 0;

	r_acc = NULL_REG;
	r_prev = NULL_REG;

	lastWaitTime = 0;
>>>>>>> fffec23a

	gcCountDown = 0;

	successor = 0;

	_throttleCounter = 0;
	_throttleLastTime = 0;
	_throttleTrigger = false;

<<<<<<< HEAD
	_memorySegmentSize = 0;

	_soundCmd = 0;
}

EngineState::~EngineState() {
	delete _msgState;
=======
	_lastSaveVirtualId = SAVEGAMEID_OFFICIALRANGE_START;
	_lastSaveNewId = 0;

	scriptStepCounter = 0;
	scriptGCInterval = GC_INTERVAL;
>>>>>>> fffec23a
}

void EngineState::speedThrottler(uint32 neededSleep) {
	if (_throttleTrigger) {
		uint32 curTime = g_system->getMillis();
		uint32 duration = curTime - _throttleLastTime;

		if (duration < neededSleep) {
			g_sci->sleep(neededSleep - duration);
			_throttleLastTime = g_system->getMillis();
		} else {
			_throttleLastTime = curTime;
		}
		_throttleTrigger = false;
	}
}

void EngineState::wait(int16 ticks) {
	uint32 time = g_system->getMillis();
	r_acc = make_reg(0, ((long)time - (long)lastWaitTime) * 60 / 1000);
	lastWaitTime = time;

	ticks *= g_debug_sleeptime_factor;
	g_sci->sleep(ticks * 1000 / 60);
}

void EngineState::initGlobals() {
	Script *script_000 = _segMan->getScript(1);
	
	if (!script_000->_localsBlock)
		error("Script 0 has no locals block");

	variablesSegment[VAR_GLOBAL] = script_000->_localsSegment;
	variablesBase[VAR_GLOBAL] = variables[VAR_GLOBAL] = script_000->_localsBlock->_locals.begin();
	variablesMax[VAR_GLOBAL] = script_000->_localsBlock->_locals.size();
}

uint16 EngineState::currentRoomNumber() const {
	return variables[VAR_GLOBAL][13].toUint16();
}

void EngineState::setRoomNumber(uint16 roomNumber) {
	variables[VAR_GLOBAL][13] = make_reg(0, roomNumber);
}

<<<<<<< HEAD
=======
void EngineState::shrinkStackToBase() {
	if (_executionStack.size() > 0) {
		uint size = executionStackBase + 1;
		assert(_executionStack.size() >= size);
		Common::List<ExecStack>::iterator iter = _executionStack.begin();
		for (uint i = 0; i < size; ++i)
			++iter;
		_executionStack.erase(iter, _executionStack.end());
	}
}

>>>>>>> fffec23a
static kLanguage charToLanguage(const char c) {
	switch (c) {
	case 'F':
		return K_LANG_FRENCH;
	case 'S':
		return K_LANG_SPANISH;
	case 'I':
		return K_LANG_ITALIAN;
	case 'G':
		return K_LANG_GERMAN;
	case 'J':
	case 'j':
		return K_LANG_JAPANESE;
	case 'P':
		return K_LANG_PORTUGUESE;
	default:
		return K_LANG_NONE;
	}
}

Common::String SciEngine::getSciLanguageString(const char *str, kLanguage lang, kLanguage *lang2) const {
	kLanguage secondLang = K_LANG_NONE;

	const char *seeker = str;
	while (*seeker) {
		if ((*seeker == '%') || (*seeker == '#')) {
			secondLang = charToLanguage(*(seeker + 1));

			if (secondLang != K_LANG_NONE)
				break;
		}

		++seeker;
	}

	// Return the secondary language found in the string
	if (lang2)
		*lang2 = secondLang;

	if (secondLang == lang) {
		if (*(++seeker) == 'J') {
			// Japanese including Kanji, displayed with system font
			// Convert half-width characters to full-width equivalents
			Common::String fullWidth;
			byte c;

			while ((c = *(++seeker))) {
				uint16 mappedChar = s_halfWidthSJISMap[c];
				if (mappedChar) {
					fullWidth += mappedChar >> 8;
					fullWidth += mappedChar & 0xFF;
				} else {
					// Copy double-byte character
					char c2 = *(++seeker);
					if (!c2) {
						error("SJIS character %02X is missing second byte", c);
						break;
					}
					fullWidth += c;
					fullWidth += c2;
				}
			}

			return fullWidth;
		} else {
			return Common::String(seeker + 1);
		}
	}

	if (seeker)
		return Common::String(str, seeker - str);
	else
		return Common::String(str);
}

kLanguage SciEngine::getSciLanguage() {
	kLanguage lang = (kLanguage)_resMan->getAudioLanguage();
	if (lang != K_LANG_NONE)
		return lang;

	lang = K_LANG_ENGLISH;

<<<<<<< HEAD
	if (_kernel->_selectorCache.printLang != -1) {
		lang = (kLanguage)GET_SEL32V(_gamestate->_segMan, _gamestate->_gameObj, SELECTOR(printLang));
=======
	if (SELECTOR(printLang) != -1) {
		lang = (kLanguage)readSelectorValue(_gamestate->_segMan, _gameObj, SELECTOR(printLang));
>>>>>>> fffec23a

		if ((getSciVersion() >= SCI_VERSION_1_1) || (lang == K_LANG_NONE)) {
			// If language is set to none, we use the language from the game detector.
			// SSCI reads this from resource.cfg (early games do not have a language
			// setting in resource.cfg, but instead have the secondary language number
			// hardcoded in the game script).
			// SCI1.1 games always use the language setting from the config file
			// (essentially disabling runtime language switching).
			// Note: only a limited number of multilanguage games have been tested
			// so far, so this information may not be 100% accurate.
			switch (getLanguage()) {
			case Common::FR_FRA:
				lang = K_LANG_FRENCH;
				break;
			case Common::ES_ESP:
				lang = K_LANG_SPANISH;
				break;
			case Common::IT_ITA:
				lang = K_LANG_ITALIAN;
				break;
			case Common::DE_DEU:
				lang = K_LANG_GERMAN;
				break;
			case Common::JA_JPN:
				lang = K_LANG_JAPANESE;
				break;
			case Common::PT_BRA:
				lang = K_LANG_PORTUGUESE;
				break;
			default:
				lang = K_LANG_ENGLISH;
			}
<<<<<<< HEAD

			// Store language in printLang selector
			PUT_SEL32V(_gamestate->_segMan, _gamestate->_gameObj, SELECTOR(printLang), lang);
=======
>>>>>>> fffec23a
		}
	}

	return lang;
}

void SciEngine::setSciLanguage(kLanguage lang) {
	if (SELECTOR(printLang) != -1)
		writeSelectorValue(_gamestate->_segMan, _gameObj, SELECTOR(printLang), lang);
}

void SciEngine::setSciLanguage() {
	setSciLanguage(getSciLanguage());
}

Common::String SciEngine::strSplit(const char *str, const char *sep) {
	kLanguage lang = getSciLanguage();
	kLanguage subLang = K_LANG_NONE;

<<<<<<< HEAD
	if (_kernel->_selectorCache.subtitleLang != -1) {
		subLang = (kLanguage)GET_SEL32V(_gamestate->_segMan, _gamestate->_gameObj, SELECTOR(subtitleLang));
=======
	if (SELECTOR(subtitleLang) != -1) {
		subLang = (kLanguage)readSelectorValue(_gamestate->_segMan, _gameObj, SELECTOR(subtitleLang));
>>>>>>> fffec23a
	}

	kLanguage secondLang;
	Common::String retval = getSciLanguageString(str, lang, &secondLang);

	// Don't add subtitle when separator is not set, subtitle language is not set, or
	// string contains only one language
	if ((sep == NULL) || (subLang == K_LANG_NONE) || (secondLang == K_LANG_NONE))
		return retval;

	// Add subtitle, unless the subtitle language doesn't match the languages in the string
	if ((subLang == K_LANG_ENGLISH) || (subLang == secondLang)) {
		retval += sep;
		retval += getSciLanguageString(str, subLang);
	}

	return retval;
}

void SciEngine::checkVocabularySwitch() {
	uint16 parserLanguage = 1;
	if (SELECTOR(parseLang) != -1)
		parserLanguage = readSelectorValue(_gamestate->_segMan, _gameObj, SELECTOR(parseLang));
		
	if (parserLanguage != _vocabularyLanguage) {
		delete _vocabulary;
		_vocabulary = new Vocabulary(_resMan, parserLanguage > 1 ? true : false);
		_vocabulary->reset();
		_vocabularyLanguage = parserLanguage;
	}
}

} // End of namespace Sci<|MERGE_RESOLUTION|>--- conflicted
+++ resolved
@@ -70,37 +70,9 @@
 	0, 0, 0, 0, 0, 0, 0, 0, 0, 0, 0, 0, 0, 0, 0, 0
 };
 
-EngineState::EngineState(Vocabulary *voc, SegManager *segMan)
-: _voc(voc), _segMan(segMan), _dirseeker() {
-
-<<<<<<< HEAD
-#ifdef USE_OLD_MUSIC_FUNCTIONS
-	sfx_init_flags = 0;
-#endif
-
-	restarting_flags = 0;
-
-	last_wait_time = 0;
-
-	_fileHandles.resize(5);
-
-	execution_stack_base = 0;
-	_executionStackPosChanged = false;
-
-	r_acc = NULL_REG;
-	restAdjust = 0;
-	r_prev = NULL_REG;
-
-	stack_base = 0;
-	stack_top = 0;
-
-	script_000 = 0;
-
-	sys_strings_segment = 0;
-	sys_strings = 0;
-
-	_gameObj = NULL_REG;
-=======
+EngineState::EngineState(SegManager *segMan)
+: _segMan(segMan), _dirseeker() {
+
 	reset(false);
 }
 
@@ -128,31 +100,18 @@
 	r_prev = NULL_REG;
 
 	lastWaitTime = 0;
->>>>>>> fffec23a
 
 	gcCountDown = 0;
-
-	successor = 0;
 
 	_throttleCounter = 0;
 	_throttleLastTime = 0;
 	_throttleTrigger = false;
 
-<<<<<<< HEAD
-	_memorySegmentSize = 0;
-
-	_soundCmd = 0;
-}
-
-EngineState::~EngineState() {
-	delete _msgState;
-=======
 	_lastSaveVirtualId = SAVEGAMEID_OFFICIALRANGE_START;
 	_lastSaveNewId = 0;
 
 	scriptStepCounter = 0;
 	scriptGCInterval = GC_INTERVAL;
->>>>>>> fffec23a
 }
 
 void EngineState::speedThrottler(uint32 neededSleep) {
@@ -198,8 +157,6 @@
 	variables[VAR_GLOBAL][13] = make_reg(0, roomNumber);
 }
 
-<<<<<<< HEAD
-=======
 void EngineState::shrinkStackToBase() {
 	if (_executionStack.size() > 0) {
 		uint size = executionStackBase + 1;
@@ -211,7 +168,6 @@
 	}
 }
 
->>>>>>> fffec23a
 static kLanguage charToLanguage(const char c) {
 	switch (c) {
 	case 'F':
@@ -294,13 +250,8 @@
 
 	lang = K_LANG_ENGLISH;
 
-<<<<<<< HEAD
-	if (_kernel->_selectorCache.printLang != -1) {
-		lang = (kLanguage)GET_SEL32V(_gamestate->_segMan, _gamestate->_gameObj, SELECTOR(printLang));
-=======
 	if (SELECTOR(printLang) != -1) {
 		lang = (kLanguage)readSelectorValue(_gamestate->_segMan, _gameObj, SELECTOR(printLang));
->>>>>>> fffec23a
 
 		if ((getSciVersion() >= SCI_VERSION_1_1) || (lang == K_LANG_NONE)) {
 			// If language is set to none, we use the language from the game detector.
@@ -333,12 +284,6 @@
 			default:
 				lang = K_LANG_ENGLISH;
 			}
-<<<<<<< HEAD
-
-			// Store language in printLang selector
-			PUT_SEL32V(_gamestate->_segMan, _gamestate->_gameObj, SELECTOR(printLang), lang);
-=======
->>>>>>> fffec23a
 		}
 	}
 
@@ -358,13 +303,8 @@
 	kLanguage lang = getSciLanguage();
 	kLanguage subLang = K_LANG_NONE;
 
-<<<<<<< HEAD
-	if (_kernel->_selectorCache.subtitleLang != -1) {
-		subLang = (kLanguage)GET_SEL32V(_gamestate->_segMan, _gamestate->_gameObj, SELECTOR(subtitleLang));
-=======
 	if (SELECTOR(subtitleLang) != -1) {
 		subLang = (kLanguage)readSelectorValue(_gamestate->_segMan, _gameObj, SELECTOR(subtitleLang));
->>>>>>> fffec23a
 	}
 
 	kLanguage secondLang;
