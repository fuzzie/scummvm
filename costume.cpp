/* ScummVM - Scumm Interpreter
 * Copyright (C) 2001  Ludvig Strigeus
 *
 * This program is free software; you can redistribute it and/or
 * modify it under the terms of the GNU General Public License
 * as published by the Free Software Foundation; either version 2
 * of the License, or (at your option) any later version.

 * This program is distributed in the hope that it will be useful,
 * but WITHOUT ANY WARRANTY; without even the implied warranty of
 * MERCHANTABILITY or FITNESS FOR A PARTICULAR PURPOSE.  See the
 * GNU General Public License for more details.

 * You should have received a copy of the GNU General Public License
 * along with this program; if not, write to the Free Software
 * Foundation, Inc., 59 Temple Place - Suite 330, Boston, MA  02111-1307, USA.
 *
<<<<<<< HEAD
 * Change Log:
 * $Log$
 * Revision 1.2.2.1  2001/11/12 16:16:57  yazoo
 * The dig and Full Throttle support
 *
 * Revision 1.6  2001/10/26 17:34:50  strigeus
 * bug fixes, code cleanup
 *
 * Revision 1.5  2001/10/23 19:51:50  strigeus
 * recompile not needed when switching games
 * debugger skeleton implemented
 *
 * Revision 1.4  2001/10/16 20:31:27  strigeus
 * misc fixes
 *
 * Revision 1.3  2001/10/16 10:01:45  strigeus
 * preliminary DOTT support
 *
 * Revision 1.2  2001/10/09 18:35:02  strigeus
 * fixed object parent bug
 * fixed some signed/unsigned comparisons
 *
 * Revision 1.1.1.1  2001/10/09 14:30:14  strigeus
 *
 * initial revision
 *
=======
 * $Header$
>>>>>>> 1caad519
 *
 */

#include "stdafx.h"
#include "scumm.h"

const byte revBitMask[8] = {0x80, 0x40, 0x20, 0x10, 0x08, 0x04, 0x02, 0x01};

void CostumeRenderer::ignorePakCols(int a) {
	int n;
	n = _height;
	if (a>1) n *= a;
	do {
		_repcolor = *_srcptr++;
		_replen = _repcolor&_maskval;
		if (_replen==0) {
			_replen = *_srcptr++;
		}
		do {
			if (!--n) {
				_repcolor >>= _shrval;
				return;
			}
		} while (--_replen);
	} while (1);
}

const byte cost_scaleTable[256] = {
255, 253, 125, 189, 61, 221, 93, 157, 29, 237,
109, 173, 45, 205, 77, 141, 13, 245, 117, 181,
53, 213, 85, 149, 21, 229, 101, 165, 37, 197, 69,
133, 5, 249, 121, 185, 57, 217, 89, 153, 25, 233,
105, 169, 41, 201, 73, 137, 9, 241, 113, 177, 49,
209, 81, 145, 17, 225, 97, 161, 33, 193, 65, 129,
1, 251, 123, 187, 59, 219, 91, 155, 27, 235, 107,
171, 43, 203, 75, 139, 11, 243, 115, 179, 51, 211,
83, 147, 19, 227, 99, 163, 35, 195, 67, 131, 3,
247, 119, 183, 55, 215, 87, 151, 23, 231, 103,
167, 39, 199, 71, 135, 7, 239, 111, 175, 47, 207,
79, 143, 15, 223, 95, 159, 31, 191, 63, 127, 0,
128, 64, 192, 32, 160, 96, 224, 16, 144, 80, 208,
48, 176, 112, 240, 8, 136, 72, 200, 40, 168, 104,
232, 24, 152, 88, 216, 56, 184, 120, 248, 4, 132,
68, 196, 36, 164, 100, 228, 20, 148, 84, 212, 52,
180, 116, 244, 12, 140, 76, 204, 44, 172, 108,
236, 28, 156, 92, 220, 60, 188, 124, 252, 2, 130,
66, 194, 34, 162, 98, 226, 18, 146, 82, 210, 50,
178, 114, 242, 10, 138, 74, 202, 42, 170, 106,
234, 26, 154, 90, 218, 58, 186, 122, 250, 6, 134,
70, 198, 38, 166, 102, 230, 22, 150, 86, 214, 54,
182, 118, 246, 14, 142, 78, 206, 46, 174, 110,
238, 30, 158, 94, 222, 62, 190, 126, 254
};

byte CostumeRenderer::mainRoutine(Actor *a, int slot, int frame) {
	int xmove, ymove, i,b,s;
	uint scal;
	byte scaling;
	byte charsetmask, masking;
	byte unk19;
	int ex1,ex2;

	CHECK_HEAP

	_maskval = 0xF;
	_shrval = 4;
	if (_numColors == 32) {
		_maskval = 7;
		_shrval = 3;
	}
	
	_width2 = _srcptr[0];
	_width = _width2;
	_height2 = _srcptr[2];
	_height = _height2;
	xmove = (int16)READ_LE_UINT16(_srcptr+4) + _xmove;
	ymove = (int16)READ_LE_UINT16(_srcptr+6) + _ymove;
	_xmove += (int16)READ_LE_UINT16(_srcptr+8);
	_ymove -= (int16)READ_LE_UINT16(_srcptr+10);
	_srcptr += 12;

	switch(_ptr[7]&0x7F) {
	case 0x60: case 0x61:
		ex1 = _srcptr[0];
		ex2 = _srcptr[1];
		_srcptr += 2;
		if (ex1!=0xFF || ex2!=0xFF) {
			ex1=READ_LE_UINT16(_ptr + _numColors + 10 + ex1*2);
			_srcptr = _ptr + READ_LE_UINT16(_ptr + ex1 + ex2*2) + 14;
		}
	} 

	_xpos = _actorX;
	_ypos = _actorY;
		
	scaling = _scaleX==255 && _scaleY==255 ? 0 : 1;
	s = 0;

	if (scaling) {
		_scaleIndexXStep = -1;
		if (xmove < 0) {
			xmove = -xmove;
			_scaleIndexXStep = 1;
		}

		if(_mirror) {
			unk19 = _scaleIndexX = 128 - xmove;
			for (i=0; i<xmove; i++) {
				scal = cost_scaleTable[_scaleIndexX++];
				if (scal < _scaleX)
					_xpos -= _scaleIndexXStep;
			}
			_right = _left = _xpos;
			_scaleIndexX = unk19;
			for (i=0; i<_width; i++) {
				if (_right < 0) {
					s++;
					unk19 = _scaleIndexX;
				}
				scal = cost_scaleTable[_scaleIndexX++];
				if (scal < _scaleX)
					_right++;
			}
		} else {
			unk19 = _scaleIndexX = xmove + 128;
			for (i=0; i<xmove; i++) {
				scal = cost_scaleTable[_scaleIndexX--];
				if (scal < _scaleX)
					_xpos += _scaleIndexXStep;
			}
			_right = _left = _xpos;
			_scaleIndexX = unk19;
			for (i=0; i<_width; i++) {
				if (_left > 319) {
					s++;
					unk19 = _scaleIndexX;
				}
				scal = cost_scaleTable[_scaleIndexX--];
				if(scal < _scaleX)
					_left--;
			}
		}
		_scaleIndexX = unk19;
		if (s)
			s--;
		_scaleIndexYStep = -1;
		if (ymove < 0) {
			ymove = -ymove;
			_scaleIndexYStep = 1;
		}
		_scaleIndexY = 128 - ymove;
		for (i=0; i<ymove; i++) {
			scal = cost_scaleTable[_scaleIndexY++];
			if (scal < _scaleY)
				_ypos -= _scaleIndexYStep;
		}
		_top = _bottom = _ypos;
		_scaleIndexY = 128 - ymove;
		for (i=0; i<_height; i++) {
			scal = cost_scaleTable[_scaleIndexY++];
			if (scal < _scaleY) 
				_bottom++;
		}
		_scaleIndexY = _scaleIndexYTop = 128 - ymove;
	} else {
		if(_mirror==0)
			xmove = -xmove;
		_xpos += xmove;
		_ypos += ymove;
		if (_mirror) {
			_left = _xpos;
			_right = _xpos + _width;
		} else {
			_left = _xpos - _width;
			_right = _xpos;
		}
		_top = _ypos;
		_bottom = _top + _height;
	}

	_scaleIndexXStep = -1;
	if (_mirror)
		_scaleIndexXStep = 1;
	_ypostop = _ypos;
	_vscreenheight = _vm->virtscr[0].height;
	_vm->updateDirtyRect(0, _left, _right+1,_top,_bottom,1<<a->number);

	if (_top >= (int)_vscreenheight || _bottom <= 0)
		return 0;

	_ypitch = _height * 320;
	_docontinue = 0;
	b = 1;
	if (_left > 319 || _right <= 0)
		return 0;
	if (_mirror) {
		_ypitch--;
		if (scaling==0) {
			s = -_xpos;
		}
		if (s > 0) {
			_width2 -= s;
			ignorePakCols(s);
			_xpos = 0;
			_docontinue = 1;
		} else {
			s = _right - 320;
			if (s<=0) {
				b = 2;
			} else {
				_width2 -= s;
			}
		}
	} else {
		_ypitch++;
		if(scaling==0)
			s = _right - 320;
		if (s > 0) {
			_width2 -= s;
			ignorePakCols(s);
			_xpos = 319;
			_docontinue = 1;
		} else {
			s = -1 - _left;
			if (s <= 0)
				b = 2;
			else
				_width2 -= s;
		}
	}

	if (_width2==0)
		return 0;

	if ((uint)_top > (uint)_vscreenheight)
		_top = 0;

	if (_left<0) _left=0;

	if ((uint)_bottom > _vscreenheight)
		_bottom = _vscreenheight;

	if (a->top > _top)
		a->top = _top;

	if (a->bottom < _bottom)
		a->bottom = _bottom;

	if (_height2 + _top >= 256) {
		CHECK_HEAP
		return 2;
	}

<<<<<<< HEAD
	_bgbak_ptr = _vm->getResourceAddress(0xA, 5) + _vm->virtscr[0].xstart + _ypos*320 + _xpos;
	_backbuff_ptr = _vm->getResourceAddress(0xA, 1) + _vm->virtscr[0].xstart + _ypos*320 + _xpos;
=======

	_bgbak_ptr = _vm->getResourceAddress(rtBuffer, 5) + _vm->virtscr[0].xstart + _ypos*320 + _xpos;
	_backbuff_ptr = _vm->getResourceAddress(rtBuffer, 1) + _vm->virtscr[0].xstart + _ypos*320 + _xpos;
>>>>>>> 1caad519
	charsetmask = _vm->hasCharsetMask(_left, _top + _vm->virtscr[0].topline, _right, _vm->virtscr[0].topline + _bottom);
	masking = 0;

	if (_zbuf) {
		masking = _vm->isMaskActiveAt(_left, _top, _right, _bottom,
<<<<<<< HEAD
			_vm->getResourceAddress(0xA, 9) + _vm->gdi._imgBufOffs[_zbuf] + _vm->_screenStartStrip
=======
			_vm->getResourceAddress(rtBuffer, 9) + _vm->gdi._imgBufOffs[_zbuf] + _vm->_screenStartStrip
>>>>>>> 1caad519
		);
	}

	if (_zbuf || charsetmask) {
		_mask_ptr = _vm->getResourceAddress(rtBuffer, 9) + _ypos*40 + _vm->_screenStartStrip;

		_imgbufoffs = _vm->gdi._imgBufOffs[_zbuf];
		if (!charsetmask && _zbuf!=0)
			_mask_ptr += _imgbufoffs;
		_mask_ptr_dest = _mask_ptr + _xpos / 8;
	}

	CHECK_HEAP
<<<<<<< HEAD
=======

	if (a->unk1) {
		proc_special(a->unk1);
		return b;
	}
>>>>>>> 1caad519

	switch ((scaling<<2)|(masking<<1)|charsetmask) {
	case 0: 
		proc6();
		break;
	case 1: case 2:
		proc5();
		break;
	case 3:
		proc4();
		break;
	case 4:
		proc1();
		break;
	case 5:case 6:
		proc2();
		break;
	case 7:
		proc3();
		break;
	}

	CHECK_HEAP
	return b;
}

void CostumeRenderer::proc6() {
	byte len;
	byte *src, *dst;
	byte width,height,pcolor;
	int color;
	uint y;
	uint scrheight;

	y = _ypos;
	len = _replen;
	src = _srcptr;
	dst = _backbuff_ptr;
	color = _repcolor;
	scrheight = _vscreenheight;
	width = _width2;
	height = _height2;

	if (_docontinue) goto StartPos;

	do {
		len = *src++;
		color = len>>_shrval;
		len &= _maskval;
		if (!len) len = *src++;

		do {
			if (color && y < scrheight) {
				pcolor = _palette[color];
				if (pcolor==13) {
					pcolor = _transEffect[*dst];
				}
				*dst = pcolor;
			}

			dst += 320;
			y++;
			if (!--height) {
				if (!--width)
					return;
				height = _height;
				dst -= _ypitch;
				y = _ypostop;
			}
StartPos:;
		} while (--len);
	} while (1);
}

void CostumeRenderer::proc5() {
	byte *mask,*src,*dst;
	byte maskbit,len,height,pcolor;
	uint y,scrheight;
	int color;

	mask = _mask_ptr = _mask_ptr_dest;
	maskbit = revBitMask[_xpos&7];
	y = _ypos;
	src = _srcptr;
	dst = _backbuff_ptr;
	len = _replen;
	color = _repcolor;
	scrheight = _vscreenheight;
	height = _height2;

	if (_docontinue) goto StartPos;

	do {
		len = *src++;
		color = len>>_shrval;
		len &= _maskval;
		if (!len) len = *src++;

		do {
			if (color && y<scrheight && !(*mask&maskbit)) {
				pcolor = _palette[color];
				if (pcolor==13)
					pcolor = _transEffect[*dst];
				*dst = pcolor;
			}
			dst += 320;
			y++;
			mask += 40;
			if (!--height) {
				if(!--_width2)
					return;
				height = _height;
				dst -= _ypitch;
				y = _ypostop;
				if(_scaleIndexXStep!=1) {
					maskbit<<=1;
					if (!maskbit) {
						maskbit=1;
						_mask_ptr--;
					}
				} else {
					maskbit>>=1;
					if (!maskbit) {
						maskbit=0x80;
						_mask_ptr++;
					}
				}
				mask = _mask_ptr;
			}
StartPos:;
		} while (--len);
	} while(1);
}

void CostumeRenderer::proc4() {
	byte *mask,*src,*dst;
	byte maskbit,len,height,pcolor;
	uint y,scrheight;
	int color;
	
	mask = _mask_ptr = _mask_ptr_dest;
	maskbit = revBitMask[_xpos&7];
	y = _ypos;
	src = _srcptr;
	dst = _backbuff_ptr;
	len = _replen;
	color = _repcolor;
	scrheight = _vscreenheight;
	height = _height2;

	if (_docontinue) goto StartPos;

	do {
		len = *src++;
		color = len>>_shrval;
		len &= _maskval;
		if (!len) len = *src++;
		
		do {
			if (color && y<scrheight && !((*mask|mask[_imgbufoffs])&maskbit)) {
				pcolor = _palette[color];
				if (pcolor==13)
					pcolor = _transEffect[*dst];
				*dst = pcolor;
			}
			dst += 320;
			y++;
			mask += 40;
			if (!--height) {
				if(!--_width2)
					return;
				height = _height;
				dst -= _ypitch;
				y = _ypostop;
				if(_scaleIndexXStep!=1) {
					maskbit<<=1;
					if (!maskbit) {
						maskbit=1;
						_mask_ptr--;
					}
				} else {
					maskbit>>=1;
					if (!maskbit) {
						maskbit=0x80;
						_mask_ptr++;
					}
				}
				mask = _mask_ptr;
			}
StartPos:;
		} while (--len);
	} while(1);
}

void CostumeRenderer::proc3() {
	byte *mask,*src,*dst;
	byte maskbit,len,height,pcolor,width;
	int color,t;
	uint y;
	
	mask = _mask_ptr_dest;
	dst = _backbuff_ptr;
	height = _height2;
	width = _width2;
	len = _replen;
	color = _repcolor;
	src = _srcptr;
	maskbit = revBitMask[_xpos&7];
	y = _ypos;

	if (_docontinue) goto StartPos;

	do {
		len = *src++;
		color = len>>_shrval;
		len &= _maskval;
		if (!len) len = *src++;
		do {
			if (cost_scaleTable[_scaleIndexY++] < _scaleY) {
				if (color && y < _vscreenheight && !((*mask|mask[_imgbufoffs])&maskbit)) {
					pcolor = _palette[color];
					if (pcolor==13)
						pcolor = _transEffect[*dst];
					*dst = pcolor;
				}
				dst += 320;
				mask += 40;
				y++;
			}
			if (!--height) {
				if(!--width)
					return;
				height = _height;
				y = _ypostop;
				_scaleIndexY = _scaleIndexYTop;
				t = _scaleIndexX;
				_scaleIndexX = t + _scaleIndexXStep;
				if (cost_scaleTable[t] < _scaleX) {
					_xpos += _scaleIndexXStep;
					if (_xpos >= 320)
						return;
					maskbit = revBitMask[_xpos&7];
					_backbuff_ptr += _scaleIndexXStep;
				}
				dst = _backbuff_ptr;
				mask = _mask_ptr + (_xpos>>3);
			}
StartPos:;
		} while (--len);
	} while(1);
}

void CostumeRenderer::proc2() {
	byte *mask,*src,*dst;
	byte maskbit,len,height,pcolor,width;
	int color,t;
	uint y;
	
	mask = _mask_ptr_dest;
	dst = _backbuff_ptr;
	height = _height2;
	width = _width2;
	len = _replen;
	color = _repcolor;
	src = _srcptr;
	maskbit = revBitMask[_xpos&7];
	y = _ypos;

	if (_docontinue) goto StartPos;

	do {
		len = *src++;
		color = len>>_shrval;
		len &= _maskval;
		if (!len) len = *src++;
		do {
			if (cost_scaleTable[_scaleIndexY++] < _scaleY) {
				if (color && y < _vscreenheight && !(*mask&maskbit)) {
					pcolor = _palette[color];
					if (pcolor==13)
						pcolor = _transEffect[*dst];
					*dst = pcolor;
				}
				dst += 320;
				mask += 40;
				y++;
			}
			if (!--height) {
				if(!--width)
					return;
				height = _height;
				y = _ypostop;
				_scaleIndexY = _scaleIndexYTop;
				t = _scaleIndexX;
				_scaleIndexX = t + _scaleIndexXStep;
				if (cost_scaleTable[t] < _scaleX) {
					_xpos += _scaleIndexXStep;
					if (_xpos >= 320)
						return;
					maskbit = revBitMask[_xpos&7];
					_backbuff_ptr += _scaleIndexXStep;
				}
				dst = _backbuff_ptr;
				mask = _mask_ptr + (_xpos>>3);
			}
StartPos:;
		} while (--len);
	} while(1);

}

void CostumeRenderer::proc1() {
	byte *mask,*src,*dst,*dstorg;
	byte maskbit,len,height,pcolor,width;
	uint y;
	int color;
	int t;

	mask = _mask_ptr = _mask_ptr_dest;
	maskbit = revBitMask[_xpos&7];
	y = _ypos;

	dstorg = dst = _backbuff_ptr;
	height = _height2;
	width = _width2;
	len = _replen;
	color = _repcolor;
	src = _srcptr;

	if (_docontinue) goto StartPos;

	do {
		len = *src++;
		color = len>>_shrval;
		len &= _maskval;
		if (!len) len = *src++;
		
		do {
			if (cost_scaleTable[_scaleIndexY++] < _scaleY) {
				if (color && y < _vscreenheight) {
					pcolor = _palette[color];
					if (pcolor==13)
						pcolor = _transEffect[*dst];
					*dst = pcolor;
				}
				dst += 320;
				y++;
			}
			if (!--height) {
				if(!--width)
					return;
				height = _height;
				y = _ypostop;
				_scaleIndexY = _scaleIndexYTop;
				t = _scaleIndexX;
				_scaleIndexX = t + _scaleIndexXStep;
				if (cost_scaleTable[t] < _scaleX) {
					_xpos += _scaleIndexXStep;
					if (_xpos >= 320)
						return;
					_backbuff_ptr += _scaleIndexXStep;
				}
				dst = _backbuff_ptr;
			}
StartPos:;
		} while (--len);
	} while(1);
}

void CostumeRenderer::proc_special(byte code) {
	warning("stub CostumeRenderer::proc_special(%d) not implemented");
}

void CostumeRenderer::loadCostume(int id) {
<<<<<<< HEAD
	
	_ptr = _vm->getResourceAddress(3, id);
	
	if (_vm->_majorScummVersion >= 6) {
=======
	_ptr = _vm->getResourceAddress(rtCostume, id);
	
	if (_vm->_features&GF_AFTER_V6) {
>>>>>>> 1caad519
		_ptr += 8;
	} else {
		_ptr += 2;
	}

	switch(_ptr[7]&0x7F) {
	case 0x58:
		_numColors = 16;
		break;
	case 0x59:
		_numColors = 32;
		break;
	case 0x60: /* New since version 6 */
		_numColors = 16;
		break;
	case 0x61: /* New since version 6 */
		_numColors = 32;
		break;
	default:
		break;
		warning("Costume %d is invalid", id);
	}

	_dataptr = _ptr + READ_LE_UINT16(_ptr + _numColors + 8);
}

void Scumm::initActorCostumeData(Actor *a) {
	CostumeData *cd = &a->cost;
	int i;

	cd->stopped = 0;
	for (i=0; i<16; i++) {
		cd->active[i] = 0;
		cd->curpos[i] = cd->start[i] = cd->end[i] = cd->frame[i] = 0xFFFF;
	}
}

byte CostumeRenderer::drawOneSlot(Actor *a, int slot) {
#if !defined(FULL_THROTTLE)
	int i;
	int code;
	CostumeData *cd = &a->cost;

	if (cd->curpos[slot]==0xFFFF || cd->stopped & (1<<slot))
		return 0;
	
	i = cd->curpos[slot]&0x7FFF;
	_frameptr = _ptr + READ_LE_UINT16(_ptr + _numColors + slot*2 + 10);
	code = _dataptr[i]&0x7F;

	_srcptr = _ptr + READ_LE_UINT16(_frameptr + code*2);

	if (code != 0x7B) {
		return mainRoutine(a, slot, code);
	}
#endif

	return 0;

}

byte CostumeRenderer::drawCostume(Actor *a) {
	int i;
	byte r = 0;

	_xmove = _ymove = 0;
	for (i=0; i<16; i++)
		r|=drawOneSlot(a, i);
	return r;
}

byte CostumeRenderer::animateOneSlot(Actor *a, int slot) {
	int highflag;
	int i,end;
	byte code,nc;

	if (a->cost.curpos[slot]==0xFFFF)
		return 0;

	highflag = a->cost.curpos[slot]&0x8000;
	i = a->cost.curpos[slot]&0x7FFF;
	end = a->cost.end[slot];
	code=_dataptr[i]&0x7F;

	do {
		if (!highflag) {
			if (i++ >= end)
				i = a->cost.start[slot];
		} else {
			if (i != end)
				i++;
		}

		nc = _dataptr[i];

		if (nc==0x7C) {
			a->cost.animCounter1++;
			if(a->cost.start[slot] != end)
				continue;
		} else {
			if (_vm->_features&GF_AFTER_V6) {
				if (nc>=0x71 && nc<=0x78) {
					_vm->addSoundToQueue2(a->sound[nc-0x71]);
					if(a->cost.start[slot] != end)
						continue;
				}
			} else {
				if (nc==0x78) {
					a->cost.animCounter2++;
					if(a->cost.start[slot] != end)
						continue;
				}
			}
		}

		a->cost.curpos[slot] = i|highflag;
		return (_dataptr[i]&0x7F) != code;
	} while(1);
}

byte CostumeRenderer::animate(Actor *a) {
	int i;
	byte r = 0;

#if !defined(FULL_THROTTLE)
	for (i=0; i<16; i++) {
		if(a->cost.curpos[i]!=0xFFFF)
			r+=animateOneSlot(a, i);
	}
#endif
	return r;
}

int Scumm::cost_frameToAnim(Actor *a, int frame) {
	return newDirToOldDir(a->facing) + frame * 4;
}

void Scumm::decodeCostData(Actor *a, int frame, uint usemask) {
	byte *p,*r;
	uint mask,j;
	int i;
	byte extra,cmd;
	byte *dataptr;
	int anim;

	anim = cost_frameToAnim(a, frame);
	
	p = cost._ptr;
	if (anim > p[6]) {
		return;
	}

	r = p + READ_LE_UINT16(p + anim*2 + cost._numColors + 42);
	if (r==p) {
		return;
	}

	dataptr = p + READ_LE_UINT16(p + cost._numColors + 8);

	mask = READ_LE_UINT16(r);
	r+=2;
	i = 0;
	do {
		if (mask&0x8000) {
			j = READ_LE_UINT16(r);
			r+=2;
			if (usemask&0x8000) {
				if (j==0xFFFF) {
					a->cost.curpos[i] = 0xFFFF;
					a->cost.start[i] = 0;
					a->cost.frame[i] = frame;
				} else {
					extra = *r++;
					cmd = dataptr[j];
					if (cmd==0x7A) {
						a->cost.stopped &= ~(1<<i);
					} else if (cmd==0x79) {
						a->cost.stopped |= (1<<i);
					} else {
						a->cost.curpos[i] = a->cost.start[i] = j;
						a->cost.end[i] = j + (extra&0x7F);
						if (extra&0x80)
							a->cost.curpos[i] |= 0x8000;
						a->cost.frame[i] = frame;
					}
				}
			} else {
				if (j!=0xFFFF)
					r++;
			}
		}
		i++;
		usemask <<= 1;
		mask <<= 1;
	} while ((uint16)mask);
}<|MERGE_RESOLUTION|>--- conflicted
+++ resolved
@@ -15,36 +15,7 @@
  * along with this program; if not, write to the Free Software
  * Foundation, Inc., 59 Temple Place - Suite 330, Boston, MA  02111-1307, USA.
  *
-<<<<<<< HEAD
- * Change Log:
- * $Log$
- * Revision 1.2.2.1  2001/11/12 16:16:57  yazoo
- * The dig and Full Throttle support
- *
- * Revision 1.6  2001/10/26 17:34:50  strigeus
- * bug fixes, code cleanup
- *
- * Revision 1.5  2001/10/23 19:51:50  strigeus
- * recompile not needed when switching games
- * debugger skeleton implemented
- *
- * Revision 1.4  2001/10/16 20:31:27  strigeus
- * misc fixes
- *
- * Revision 1.3  2001/10/16 10:01:45  strigeus
- * preliminary DOTT support
- *
- * Revision 1.2  2001/10/09 18:35:02  strigeus
- * fixed object parent bug
- * fixed some signed/unsigned comparisons
- *
- * Revision 1.1.1.1  2001/10/09 14:30:14  strigeus
- *
- * initial revision
- *
-=======
  * $Header$
->>>>>>> 1caad519
  *
  */
 
@@ -298,24 +269,15 @@
 		return 2;
 	}
 
-<<<<<<< HEAD
-	_bgbak_ptr = _vm->getResourceAddress(0xA, 5) + _vm->virtscr[0].xstart + _ypos*320 + _xpos;
-	_backbuff_ptr = _vm->getResourceAddress(0xA, 1) + _vm->virtscr[0].xstart + _ypos*320 + _xpos;
-=======
 
 	_bgbak_ptr = _vm->getResourceAddress(rtBuffer, 5) + _vm->virtscr[0].xstart + _ypos*320 + _xpos;
 	_backbuff_ptr = _vm->getResourceAddress(rtBuffer, 1) + _vm->virtscr[0].xstart + _ypos*320 + _xpos;
->>>>>>> 1caad519
 	charsetmask = _vm->hasCharsetMask(_left, _top + _vm->virtscr[0].topline, _right, _vm->virtscr[0].topline + _bottom);
 	masking = 0;
 
 	if (_zbuf) {
 		masking = _vm->isMaskActiveAt(_left, _top, _right, _bottom,
-<<<<<<< HEAD
-			_vm->getResourceAddress(0xA, 9) + _vm->gdi._imgBufOffs[_zbuf] + _vm->_screenStartStrip
-=======
 			_vm->getResourceAddress(rtBuffer, 9) + _vm->gdi._imgBufOffs[_zbuf] + _vm->_screenStartStrip
->>>>>>> 1caad519
 		);
 	}
 
@@ -329,14 +291,11 @@
 	}
 
 	CHECK_HEAP
-<<<<<<< HEAD
-=======
-
-	if (a->unk1) {
-		proc_special(a->unk1);
+
+	if (a->shadow_mode) {
+		proc_special(a->shadow_mode);
 		return b;
 	}
->>>>>>> 1caad519
 
 	switch ((scaling<<2)|(masking<<1)|charsetmask) {
 	case 0: 
@@ -711,16 +670,9 @@
 }
 
 void CostumeRenderer::loadCostume(int id) {
-<<<<<<< HEAD
-	
-	_ptr = _vm->getResourceAddress(3, id);
-	
-	if (_vm->_majorScummVersion >= 6) {
-=======
 	_ptr = _vm->getResourceAddress(rtCostume, id);
 	
 	if (_vm->_features&GF_AFTER_V6) {
->>>>>>> 1caad519
 		_ptr += 8;
 	} else {
 		_ptr += 2;
@@ -740,8 +692,7 @@
 		_numColors = 32;
 		break;
 	default:
-		break;
-		warning("Costume %d is invalid", id);
+		error("Costume %d is invalid", id);
 	}
 
 	_dataptr = _ptr + READ_LE_UINT16(_ptr + _numColors + 8);
